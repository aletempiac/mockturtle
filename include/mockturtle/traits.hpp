/* mockturtle: C++ logic network library
 * Copyright (C) 2018-2023  EPFL
 *
 * Permission is hereby granted, free of charge, to any person
 * obtaining a copy of this software and associated documentation
 * files (the "Software"), to deal in the Software without
 * restriction, including without limitation the rights to use,
 * copy, modify, merge, publish, distribute, sublicense, and/or sell
 * copies of the Software, and to permit persons to whom the
 * Software is furnished to do so, subject to the following
 * conditions:
 *
 * The above copyright notice and this permission notice shall be
 * included in all copies or substantial portions of the Software.
 *
 * THE SOFTWARE IS PROVIDED "AS IS", WITHOUT WARRANTY OF ANY KIND,
 * EXPRESS OR IMPLIED, INCLUDING BUT NOT LIMITED TO THE WARRANTIES
 * OF MERCHANTABILITY, FITNESS FOR A PARTICULAR PURPOSE AND
 * NONINFRINGEMENT. IN NO EVENT SHALL THE AUTHORS OR COPYRIGHT
 * HOLDERS BE LIABLE FOR ANY CLAIM, DAMAGES OR OTHER LIABILITY,
 * WHETHER IN AN ACTION OF CONTRACT, TORT OR OTHERWISE, ARISING
 * FROM, OUT OF OR IN CONNECTION WITH THE SOFTWARE OR THE USE OR
 * OTHER DEALINGS IN THE SOFTWARE.
 */

/*!
  \file traits.hpp
  \brief Type traits and checkers for the network interface

  \author Alessandro Tempia Calvino
  \author Andrea Costamagna
  \author Bruno Schmitt
  \author Hanyu Wang
  \author Heinz Riener
  \author Marcel Walter
  \author Mathias Soeken
  \author Max Austin
  \author Siang-Yun (Sonia) Lee
*/

#pragma once

#include <list>
#include <map>
#include <string>
#include <type_traits>

#include <kitty/cube.hpp>
#include <kitty/dynamic_truth_table.hpp>
#include <kitty/traits.hpp>

namespace mockturtle
{

template<typename Ntk>
using signal = typename Ntk::signal;

template<typename Ntk>
using node = typename Ntk::node;

template<class Ntk, class = void>
struct is_network_type : std::false_type
{
};

template<class Ntk>
struct is_network_type<Ntk, std::enable_if_t<
                                std::is_constructible_v<signal<Ntk>, node<Ntk>>,
                                std::void_t<typename Ntk::base_type,
                                            signal<Ntk>,
                                            node<Ntk>,
                                            typename Ntk::storage,
                                            decltype( Ntk::max_fanin_size ),
                                            decltype( Ntk::min_fanin_size )>>> : std::true_type
{
};

template<class Ntk>
inline constexpr bool is_network_type_v = is_network_type<Ntk>::value;

#pragma region is_aig_network_type
template<class Ntk, class = void>
struct is_aig_network_type : std::false_type
{
};

template<class Ntk>
struct is_aig_network_type<Ntk, std::enable_if_t<Ntk::is_aig_network_type, std::void_t<decltype( Ntk::is_aig_network_type )>>> : std::true_type
{
};

template<class Ntk>
inline constexpr bool is_aig_network_type_v = is_aig_network_type<Ntk>::value;
#pragma endregion

#pragma region is_buffered_network_type
template<class Ntk, class = void>
struct is_buffered_network_type : std::false_type
{
};

template<class Ntk>
struct is_buffered_network_type<Ntk, std::enable_if_t<Ntk::is_buffered_network_type, std::void_t<decltype( Ntk::is_buffered_network_type )>>> : std::true_type
{
};

template<class Ntk>
inline constexpr bool is_buffered_network_type_v = is_buffered_network_type<Ntk>::value;
#pragma endregion

#pragma region is_crossed_network_type
template<class Ntk, class = void>
struct is_crossed_network_type : std::false_type
{
};

template<class Ntk>
struct is_crossed_network_type<Ntk, std::enable_if_t<Ntk::is_crossed_network_type, std::void_t<decltype( Ntk::is_crossed_network_type )>>> : std::true_type
{
};

template<class Ntk>
inline constexpr bool is_crossed_network_type_v = is_crossed_network_type<Ntk>::value;
#pragma endregion

#pragma region has_clone
template<class Ntk, class = void>
struct has_clone : std::false_type
{
};

template<class Ntk>
struct has_clone<Ntk, std::void_t<decltype( std::declval<Ntk>().clone() )>> : std::true_type
{
};

template<class Ntk>
inline constexpr bool has_clone_v = has_clone<Ntk>::value;
#pragma endregion

#pragma region is_topologically_sorted
template<class Ntk, class = void>
struct is_topologically_sorted : std::false_type
{
};

template<class Ntk>
struct is_topologically_sorted<Ntk, std::enable_if_t<Ntk::is_topologically_sorted, std::void_t<decltype( Ntk::is_topologically_sorted )>>> : std::true_type
{
};

template<class Ntk>
inline constexpr bool is_topologically_sorted_v = is_topologically_sorted<Ntk>::value;
#pragma endregion

#pragma region has_get_constant
template<class Ntk, class = void>
struct has_get_constant : std::false_type
{
};

template<class Ntk>
struct has_get_constant<Ntk, std::void_t<decltype( std::declval<Ntk>().get_constant( bool() ) )>> : std::true_type
{
};

template<class Ntk>
inline constexpr bool has_get_constant_v = has_get_constant<Ntk>::value;
#pragma endregion

#pragma region has_create_pi
template<class Ntk, class = void>
struct has_create_pi : std::false_type
{
};

template<class Ntk>
struct has_create_pi<Ntk, std::void_t<decltype( std::declval<Ntk>().create_pi() )>> : std::true_type
{
};

template<class Ntk>
inline constexpr bool has_create_pi_v = has_create_pi<Ntk>::value;
#pragma endregion

#pragma region has_create_po
template<class Ntk, class = void>
struct has_create_po : std::false_type
{
};

template<class Ntk>
struct has_create_po<Ntk, std::void_t<decltype( std::declval<Ntk>().create_po( std::declval<signal<Ntk>>() ) )>> : std::true_type
{
};

template<class Ntk>
inline constexpr bool has_create_po_v = has_create_po<Ntk>::value;
#pragma endregion

#pragma region has_create_ro
template<class Ntk, class = void>
struct has_create_ro : std::false_type
{
};

template<class Ntk>
struct has_create_ro<Ntk, std::void_t<decltype( std::declval<Ntk>().create_ro() )>> : std::true_type
{
};

template<class Ntk>
inline constexpr bool has_create_ro_v = has_create_ro<Ntk>::value;
#pragma endregion

#pragma region has_create_ri
template<class Ntk, class = void>
struct has_create_ri : std::false_type
{
};

template<class Ntk>
struct has_create_ri<Ntk, std::void_t<decltype( std::declval<Ntk>().create_ri( std::declval<signal<Ntk>>() ) )>> : std::true_type
{
};

template<class Ntk>
inline constexpr bool has_create_ri_v = has_create_ri<Ntk>::value;
#pragma endregion

#pragma region has_is_combinational
template<class Ntk, class = void>
struct has_is_combinational : std::false_type
{
};

template<class Ntk>
struct has_is_combinational<Ntk, std::void_t<decltype( std::declval<Ntk>().is_combinational() )>> : std::true_type
{
};

template<class Ntk>
inline constexpr bool has_is_combinational_v = has_is_combinational<Ntk>::value;
#pragma endregion

#pragma region has_is_constant
template<class Ntk, class = void>
struct has_is_constant : std::false_type
{
};

template<class Ntk>
struct has_is_constant<Ntk, std::void_t<decltype( std::declval<Ntk>().is_constant( std::declval<node<Ntk>>() ) )>> : std::true_type
{
};

template<class Ntk>
inline constexpr bool has_is_constant_v = has_is_constant<Ntk>::value;
#pragma endregion

#pragma region has_is_ci
template<class Ntk, class = void>
struct has_is_ci : std::false_type
{
};

template<class Ntk>
struct has_is_ci<Ntk, std::void_t<decltype( std::declval<Ntk>().is_ci( std::declval<node<Ntk>>() ) )>> : std::true_type
{
};

template<class Ntk>
inline constexpr bool has_is_ci_v = has_is_ci<Ntk>::value;
#pragma endregion

#pragma region has_is_pi
template<class Ntk, class = void>
struct has_is_pi : std::false_type
{
};

template<class Ntk>
struct has_is_pi<Ntk, std::void_t<decltype( std::declval<Ntk>().is_pi( std::declval<node<Ntk>>() ) )>> : std::true_type
{
};

template<class Ntk>
inline constexpr bool has_is_pi_v = has_is_pi<Ntk>::value;
#pragma endregion

#pragma region has_is_ro
template<class Ntk, class = void>
struct has_is_ro : std::false_type
{
};

template<class Ntk>
struct has_is_ro<Ntk, std::void_t<decltype( std::declval<Ntk>().is_ro( std::declval<node<Ntk>>() ) )>> : std::true_type
{
};

template<class Ntk>
inline constexpr bool has_is_ro_v = has_is_ro<Ntk>::value;
#pragma endregion

#pragma region has_is_ro
template<class Ntk, class = void>
struct has_is_multioutput : std::false_type
{
};

template<class Ntk>
struct has_is_multioutput<Ntk, std::void_t<decltype( std::declval<Ntk>().is_multioutput( std::declval<node<Ntk>>() ) )>> : std::true_type
{
};

template<class Ntk>
inline constexpr bool has_is_multioutput_v = has_is_multioutput<Ntk>::value;
#pragma endregion

#pragma region has_constant_value
template<class Ntk, class = void>
struct has_constant_value : std::false_type
{
};

template<class Ntk>
struct has_constant_value<Ntk, std::void_t<decltype( std::declval<Ntk>().constant_value( std::declval<node<Ntk>>() ) )>> : std::true_type
{
};

template<class Ntk>
inline constexpr bool has_constant_value_v = has_constant_value<Ntk>::value;
#pragma endregion

#pragma region has_create_buf
template<class Ntk, class = void>
struct has_create_buf : std::false_type
{
};

template<class Ntk>
struct has_create_buf<Ntk, std::void_t<decltype( std::declval<Ntk>().create_buf( std::declval<signal<Ntk>>() ) )>> : std::true_type
{
};

template<class Ntk>
inline constexpr bool has_create_buf_v = has_create_buf<Ntk>::value;
#pragma endregion

#pragma region has_create_not
template<class Ntk, class = void>
struct has_create_not : std::false_type
{
};

template<class Ntk>
struct has_create_not<Ntk, std::void_t<decltype( std::declval<Ntk>().create_not( std::declval<signal<Ntk>>() ) )>> : std::true_type
{
};

template<class Ntk>
inline constexpr bool has_create_not_v = has_create_not<Ntk>::value;
#pragma endregion

#pragma region has_create_and
template<class Ntk, class = void>
struct has_create_and : std::false_type
{
};

template<class Ntk>
struct has_create_and<Ntk, std::void_t<decltype( std::declval<Ntk>().create_and( std::declval<signal<Ntk>>(), std::declval<signal<Ntk>>() ) )>> : std::true_type
{
};

template<class Ntk>
inline constexpr bool has_create_and_v = has_create_and<Ntk>::value;
#pragma endregion

#pragma region has_create_nand
template<class Ntk, class = void>
struct has_create_nand : std::false_type
{
};

template<class Ntk>
struct has_create_nand<Ntk, std::void_t<decltype( std::declval<Ntk>().create_nand( std::declval<signal<Ntk>>(), std::declval<signal<Ntk>>() ) )>> : std::true_type
{
};

template<class Ntk>
inline constexpr bool has_create_nand_v = has_create_nand<Ntk>::value;
#pragma endregion

#pragma region has_create_or
template<class Ntk, class = void>
struct has_create_or : std::false_type
{
};

template<class Ntk>
struct has_create_or<Ntk, std::void_t<decltype( std::declval<Ntk>().create_or( std::declval<signal<Ntk>>(), std::declval<signal<Ntk>>() ) )>> : std::true_type
{
};

template<class Ntk>
inline constexpr bool has_create_or_v = has_create_or<Ntk>::value;
#pragma endregion

#pragma region has_create_nor
template<class Ntk, class = void>
struct has_create_nor : std::false_type
{
};

template<class Ntk>
struct has_create_nor<Ntk, std::void_t<decltype( std::declval<Ntk>().create_nor( std::declval<signal<Ntk>>(), std::declval<signal<Ntk>>() ) )>> : std::true_type
{
};

template<class Ntk>
inline constexpr bool has_create_nor_v = has_create_nor<Ntk>::value;
#pragma endregion

#pragma region has_create_lt
template<class Ntk, class = void>
struct has_create_lt : std::false_type
{
};

template<class Ntk>
struct has_create_lt<Ntk, std::void_t<decltype( std::declval<Ntk>().create_lt( std::declval<signal<Ntk>>(), std::declval<signal<Ntk>>() ) )>> : std::true_type
{
};

template<class Ntk>
inline constexpr bool has_create_lt_v = has_create_lt<Ntk>::value;
#pragma endregion

#pragma region has_create_le
template<class Ntk, class = void>
struct has_create_le : std::false_type
{
};

template<class Ntk>
struct has_create_le<Ntk, std::void_t<decltype( std::declval<Ntk>().create_le( std::declval<signal<Ntk>>(), std::declval<signal<Ntk>>() ) )>> : std::true_type
{
};

template<class Ntk>
inline constexpr bool has_create_le_v = has_create_le<Ntk>::value;
#pragma endregion

#pragma region has_create_gt
template<class Ntk, class = void>
struct has_create_gt : std::false_type
{
};

template<class Ntk>
struct has_create_gt<Ntk, std::void_t<decltype( std::declval<Ntk>().create_gt( std::declval<signal<Ntk>>(), std::declval<signal<Ntk>>() ) )>> : std::true_type
{
};

template<class Ntk>
inline constexpr bool has_create_gt_v = has_create_gt<Ntk>::value;
#pragma endregion

#pragma region has_create_ge
template<class Ntk, class = void>
struct has_create_ge : std::false_type
{
};

template<class Ntk>
struct has_create_ge<Ntk, std::void_t<decltype( std::declval<Ntk>().create_ge( std::declval<signal<Ntk>>(), std::declval<signal<Ntk>>() ) )>> : std::true_type
{
};

template<class Ntk>
inline constexpr bool has_create_ge_v = has_create_ge<Ntk>::value;
#pragma endregion

#pragma region has_create_xor
template<class Ntk, class = void>
struct has_create_xor : std::false_type
{
};

template<class Ntk>
struct has_create_xor<Ntk, std::void_t<decltype( std::declval<Ntk>().create_xor( std::declval<signal<Ntk>>(), std::declval<signal<Ntk>>() ) )>> : std::true_type
{
};

template<class Ntk>
inline constexpr bool has_create_xor_v = has_create_xor<Ntk>::value;
#pragma endregion

#pragma region has_create_xnor
template<class Ntk, class = void>
struct has_create_xnor : std::false_type
{
};

template<class Ntk>
struct has_create_xnor<Ntk, std::void_t<decltype( std::declval<Ntk>().create_xnor( std::declval<signal<Ntk>>(), std::declval<signal<Ntk>>() ) )>> : std::true_type
{
};

template<class Ntk>
inline constexpr bool has_create_xnor_v = has_create_xnor<Ntk>::value;
#pragma endregion

#pragma region has_create_maj
template<class Ntk, class = void>
struct has_create_maj : std::false_type
{
};

template<class Ntk>
struct has_create_maj<Ntk, std::void_t<decltype( std::declval<Ntk>().create_maj( std::declval<signal<Ntk>>(), std::declval<signal<Ntk>>(), std::declval<signal<Ntk>>() ) )>> : std::true_type
{
};

template<class Ntk>
inline constexpr bool has_create_maj_v = has_create_maj<Ntk>::value;
#pragma endregion

#pragma region has_create_maj_odd
template<class Ntk, class = void>
struct has_create_maj_odd : std::false_type
{
};

template<class Ntk>
struct has_create_maj_odd<Ntk, std::void_t<decltype( std::declval<Ntk>().create_maj( std::declval<std::vector<signal<Ntk>>>() ) )>> : std::true_type
{
};

template<class Ntk>
inline constexpr bool has_create_maj_odd_v = has_create_maj_odd<Ntk>::value;
#pragma endregion

#pragma region has_create_ite
template<class Ntk, class = void>
struct has_create_ite : std::false_type
{
};

template<class Ntk>
struct has_create_ite<Ntk, std::void_t<decltype( std::declval<Ntk>().create_ite( std::declval<signal<Ntk>>(), std::declval<signal<Ntk>>(), std::declval<signal<Ntk>>() ) )>> : std::true_type
{
};

template<class Ntk>
inline constexpr bool has_create_ite_v = has_create_ite<Ntk>::value;
#pragma endregion

#pragma region has_create_xor3
template<class Ntk, class = void>
struct has_create_xor3 : std::false_type
{
};

template<class Ntk>
struct has_create_xor3<Ntk, std::void_t<decltype( std::declval<Ntk>().create_xor3( std::declval<signal<Ntk>>(), std::declval<signal<Ntk>>(), std::declval<signal<Ntk>>() ) )>> : std::true_type
{
};

template<class Ntk>
inline constexpr bool has_create_xor3_v = has_create_xor3<Ntk>::value;
#pragma endregion

#pragma region has_create_nary_and
template<class Ntk, class = void>
struct has_create_nary_and : std::false_type
{
};

template<class Ntk>
struct has_create_nary_and<Ntk, std::void_t<decltype( std::declval<Ntk>().create_nary_and( std::declval<std::vector<signal<Ntk>>>() ) )>> : std::true_type
{
};

template<class Ntk>
inline constexpr bool has_create_nary_and_v = has_create_nary_and<Ntk>::value;
#pragma endregion

#pragma region has_create_nary_or
template<class Ntk, class = void>
struct has_create_nary_or : std::false_type
{
};

template<class Ntk>
struct has_create_nary_or<Ntk, std::void_t<decltype( std::declval<Ntk>().create_nary_or( std::declval<std::vector<signal<Ntk>>>() ) )>> : std::true_type
{
};

template<class Ntk>
inline constexpr bool has_create_nary_or_v = has_create_nary_or<Ntk>::value;
#pragma endregion

#pragma region has_create_nary_xor
template<class Ntk, class = void>
struct has_create_nary_xor : std::false_type
{
};

template<class Ntk>
struct has_create_nary_xor<Ntk, std::void_t<decltype( std::declval<Ntk>().create_nary_xor( std::declval<std::vector<signal<Ntk>>>() ) )>> : std::true_type
{
};

template<class Ntk>
inline constexpr bool has_create_nary_xor_v = has_create_nary_xor<Ntk>::value;
#pragma endregion

#pragma region has_create_node
template<class Ntk, class = void>
struct has_create_node : std::false_type
{
};

template<class Ntk>
struct has_create_node<Ntk, std::void_t<decltype( std::declval<Ntk>().create_node( std::declval<std::vector<signal<Ntk>>>(), std::declval<kitty::dynamic_truth_table>() ) )>> : std::true_type
{
};

template<class Ntk>
inline constexpr bool has_create_node_v = has_create_node<Ntk>::value;
#pragma endregion

#pragma region has_create_cover_node
template<class Ntk, class = void>
struct has_create_cover_node : std::false_type
{
};

template<class Ntk>
struct has_create_cover_node<Ntk, std::void_t<decltype( std::declval<Ntk>().create_cover_node( std::declval<std::vector<signal<Ntk>>>(), std::declval<std::pair<std::vector<kitty::cube>, bool>>() ) )>> : std::true_type
{
};

template<class Ntk>
inline constexpr bool has_create_cover_node_v = has_create_cover_node<Ntk>::value;
#pragma endregion

#pragma region has_create_crossing
template<class Ntk, class = void>
struct has_create_crossing : std::false_type
{
};

template<class Ntk>
struct has_create_crossing<Ntk, std::void_t<decltype( std::declval<Ntk>().create_crossing( std::declval<signal<Ntk>>(), std::declval<signal<Ntk>>() ) )>> : std::true_type
{
};

template<class Ntk>
inline constexpr bool has_create_crossing_v = has_create_crossing<Ntk>::value;
#pragma endregion

#pragma region has_insert_crossing
template<class Ntk, class = void>
struct has_insert_crossing : std::false_type
{
};

template<class Ntk>
struct has_insert_crossing<Ntk, std::void_t<decltype( std::declval<Ntk>().insert_crossing( std::declval<signal<Ntk>>(), std::declval<signal<Ntk>>(), std::declval<node<Ntk>>(), std::declval<node<Ntk>>() ) )>> : std::true_type
{
};

template<class Ntk>
inline constexpr bool has_insert_crossing_v = has_insert_crossing<Ntk>::value;
#pragma endregion

#pragma region has_merge_into_crossing
template<class Ntk, class = void>
struct has_merge_into_crossing : std::false_type
{
};

template<class Ntk>
struct has_merge_into_crossing<Ntk, std::void_t<decltype( std::declval<Ntk>().merge_into_crossing( std::declval<node<Ntk>>(), std::declval<node<Ntk>>() ) )>> : std::true_type
{
};

template<class Ntk>
inline constexpr bool has_merge_into_crossing_v = has_merge_into_crossing<Ntk>::value;
#pragma endregion

#pragma region has_clone_node
template<class Ntk, class = void>
struct has_clone_node : std::false_type
{
};

template<class Ntk>
struct has_clone_node<Ntk, std::void_t<decltype( std::declval<Ntk>().clone_node( std::declval<Ntk>(), std::declval<node<Ntk>>(), std::declval<std::vector<signal<Ntk>>>() ) )>> : std::true_type
{
};

template<class Ntk>
inline constexpr bool has_clone_node_v = has_clone_node<Ntk>::value;
#pragma endregion

#pragma region has_has_and
template<class Ntk, class = void>
struct has_has_and : std::false_type
{
};

template<class Ntk>
struct has_has_and<Ntk, std::void_t<decltype( std::declval<Ntk>().has_and( std::declval<signal<Ntk>>(), std::declval<signal<Ntk>>() ) )>> : std::true_type
{
};

template<class Ntk>
inline constexpr bool has_has_and_v = has_has_and<Ntk>::value;
#pragma endregion

#pragma region has_has_xor
template<class Ntk, class = void>
struct has_has_xor : std::false_type
{
};

template<class Ntk>
struct has_has_xor<Ntk, std::void_t<decltype( std::declval<Ntk>().has_xor( std::declval<signal<Ntk>>(), std::declval<signal<Ntk>>() ) )>> : std::true_type
{
};

template<class Ntk>
inline constexpr bool has_has_xor_v = has_has_xor<Ntk>::value;
#pragma endregion

#pragma region has_has_maj
template<class Ntk, class = void>
struct has_has_maj : std::false_type
{
};

template<class Ntk>
struct has_has_maj<Ntk, std::void_t<decltype( std::declval<Ntk>().has_maj( std::declval<signal<Ntk>>(), std::declval<signal<Ntk>>(), std::declval<signal<Ntk>>() ) )>> : std::true_type
{
};

template<class Ntk>
inline constexpr bool has_has_maj_v = has_has_maj<Ntk>::value;
#pragma endregion

#pragma region has_has_xor3
template<class Ntk, class = void>
struct has_has_xor3 : std::false_type
{
};

template<class Ntk>
struct has_has_xor3<Ntk, std::void_t<decltype( std::declval<Ntk>().has_xor3( std::declval<signal<Ntk>>(), std::declval<signal<Ntk>>(), std::declval<signal<Ntk>>() ) )>> : std::true_type
{
};

template<class Ntk>
inline constexpr bool has_has_xor3_v = has_has_xor3<Ntk>::value;
#pragma endregion

#pragma region has_substitute_node
template<class Ntk, class = void>
struct has_substitute_node : std::false_type
{
};

template<class Ntk>
struct has_substitute_node<Ntk, std::void_t<decltype( std::declval<Ntk>().substitute_node( std::declval<node<Ntk>>(), std::declval<signal<Ntk>>() ) )>> : std::true_type
{
};

template<class Ntk>
inline constexpr bool has_substitute_node_v = has_substitute_node<Ntk>::value;
#pragma endregion

#pragma region has_substitute_nodes
template<class Ntk, class = void>
struct has_substitute_nodes : std::false_type
{
};

template<class Ntk>
struct has_substitute_nodes<Ntk, std::void_t<decltype( std::declval<Ntk>().substitute_nodes( std::declval<std::list<std::pair<node<Ntk>, signal<Ntk>>>>() ) )>> : std::true_type
{
};

template<class Ntk>
inline constexpr bool has_substitute_nodes_v = has_substitute_nodes<Ntk>::value;
#pragma endregion

#pragma region has_replace_in_node
template<class Ntk, class = void>
struct has_replace_in_node : std::false_type
{
};

template<class Ntk>
struct has_replace_in_node<Ntk, std::void_t<decltype( std::declval<Ntk>().replace_in_node( std::declval<node<Ntk>>(), std::declval<node<Ntk>>(), std::declval<signal<Ntk>>() ) )>> : std::true_type
{
};

template<class Ntk>
inline constexpr bool has_replace_in_node_v = has_replace_in_node<Ntk>::value;
#pragma endregion

#pragma region has_replace_in_outputs
template<class Ntk, class = void>
struct has_replace_in_outputs : std::false_type
{
};

template<class Ntk>
struct has_replace_in_outputs<Ntk, std::void_t<decltype( std::declval<Ntk>().replace_in_outputs( std::declval<node<Ntk>>(), std::declval<signal<Ntk>>() ) )>> : std::true_type
{
};

template<class Ntk>
inline constexpr bool has_replace_in_outputs_v = has_replace_in_outputs<Ntk>::value;
#pragma endregion

#pragma region has_take_out_node
template<class Ntk, class = void>
struct has_take_out_node : std::false_type
{
};

template<class Ntk>
struct has_take_out_node<Ntk, std::void_t<decltype( std::declval<Ntk>().take_out_node( std::declval<node<Ntk>>() ) )>> : std::true_type
{
};

template<class Ntk>
inline constexpr bool has_take_out_node_v = has_take_out_node<Ntk>::value;
#pragma endregion

#pragma region is_dead
template<class Ntk, class = void>
struct has_is_dead : std::false_type
{
};

template<class Ntk>
struct has_is_dead<Ntk, std::void_t<decltype( std::declval<Ntk>().is_dead( std::declval<node<Ntk>>() ) )>> : std::true_type
{
};

template<class Ntk>
inline constexpr bool has_is_dead_v = has_is_dead<Ntk>::value;
#pragma endregion

#pragma region has_size
template<class Ntk, class = void>
struct has_size : std::false_type
{
};

template<class Ntk>
struct has_size<Ntk, std::void_t<decltype( std::declval<Ntk>().size() )>> : std::true_type
{
};

template<class Ntk>
inline constexpr bool has_size_v = has_size<Ntk>::value;
#pragma endregion

#pragma region has_num_cis
template<class Ntk, class = void>
struct has_num_cis : std::false_type
{
};

template<class Ntk>
struct has_num_cis<Ntk, std::void_t<decltype( std::declval<Ntk>().num_cis() )>> : std::true_type
{
};

template<class Ntk>
inline constexpr bool has_num_cis_v = has_num_cis<Ntk>::value;
#pragma endregion

#pragma region has_num_cos
template<class Ntk, class = void>
struct has_num_cos : std::false_type
{
};

template<class Ntk>
struct has_num_cos<Ntk, std::void_t<decltype( std::declval<Ntk>().num_cos() )>> : std::true_type
{
};

template<class Ntk>
inline constexpr bool has_num_cos_v = has_num_cos<Ntk>::value;
#pragma endregion

#pragma region has_num_pis
template<class Ntk, class = void>
struct has_num_pis : std::false_type
{
};

template<class Ntk>
struct has_num_pis<Ntk, std::void_t<decltype( std::declval<Ntk>().num_pis() )>> : std::true_type
{
};

template<class Ntk>
inline constexpr bool has_num_pis_v = has_num_pis<Ntk>::value;
#pragma endregion

#pragma region has_num_pos
template<class Ntk, class = void>
struct has_num_pos : std::false_type
{
};

template<class Ntk>
struct has_num_pos<Ntk, std::void_t<decltype( std::declval<Ntk>().num_pos() )>> : std::true_type
{
};

template<class Ntk>
inline constexpr bool has_num_pos_v = has_num_pos<Ntk>::value;
#pragma endregion

#pragma region has_num_gates
template<class Ntk, class = void>
struct has_num_gates : std::false_type
{
};

template<class Ntk>
struct has_num_gates<Ntk, std::void_t<decltype( std::declval<Ntk>().num_gates() )>> : std::true_type
{
};

template<class Ntk>
inline constexpr bool has_num_gates_v = has_num_gates<Ntk>::value;
#pragma endregion

#pragma region has_num_registers
template<class Ntk, class = void>
struct has_num_registers : std::false_type
{
};

template<class Ntk>
struct has_num_registers<Ntk, std::void_t<decltype( std::declval<Ntk>().num_registers() )>> : std::true_type
{
};

template<class Ntk>
inline constexpr bool has_num_registers_v = has_num_registers<Ntk>::value;
#pragma endregion

#pragma region has_fanin_size
template<class Ntk, class = void>
struct has_fanin_size : std::false_type
{
};

template<class Ntk>
struct has_fanin_size<Ntk, std::void_t<decltype( std::declval<Ntk>().fanin_size( std::declval<node<Ntk>>() ) )>> : std::true_type
{
};

template<class Ntk>
inline constexpr bool has_fanin_size_v = has_fanin_size<Ntk>::value;
#pragma endregion

#pragma region has_num_outputs
template<class Ntk, class = void>
struct has_num_outputs : std::false_type
{
};

template<class Ntk>
struct has_num_outputs<Ntk, std::void_t<decltype( std::declval<Ntk>().num_outputs( std::declval<node<Ntk>>() ) )>> : std::true_type
{
};

template<class Ntk>
inline constexpr bool has_num_outputs_v = has_num_outputs<Ntk>::value;
#pragma endregion

#pragma region has_fanout_size
template<class Ntk, class = void>
struct has_fanout_size : std::false_type
{
};

template<class Ntk>
struct has_fanout_size<Ntk, std::void_t<decltype( std::declval<Ntk>().fanout_size( std::declval<node<Ntk>>() ) )>> : std::true_type
{
};

template<class Ntk>
inline constexpr bool has_fanout_size_v = has_fanout_size<Ntk>::value;
#pragma endregion

#pragma region has_incr_fanout_size
template<class Ntk, class = void>
struct has_incr_fanout_size : std::false_type
{
};

template<class Ntk>
struct has_incr_fanout_size<Ntk, std::void_t<decltype( std::declval<Ntk>().incr_fanout_size( std::declval<node<Ntk>>() ) )>> : std::true_type
{
};

template<class Ntk>
inline constexpr bool has_incr_fanout_size_v = has_incr_fanout_size<Ntk>::value;
#pragma endregion

#pragma region has_decr_fanout_size
template<class Ntk, class = void>
struct has_decr_fanout_size : std::false_type
{
};

template<class Ntk>
struct has_decr_fanout_size<Ntk, std::void_t<decltype( std::declval<Ntk>().decr_fanout_size( std::declval<node<Ntk>>() ) )>> : std::true_type
{
};

template<class Ntk>
inline constexpr bool has_decr_fanout_size_v = has_decr_fanout_size<Ntk>::value;
#pragma endregion

#pragma region has_cost
template<class Ntk, class = void>
struct has_cost : std::false_type
{
};

template<class Ntk>
struct has_cost<Ntk, std::void_t<decltype( std::declval<Ntk>().get_cost() )>> : std::true_type
{
};

template<class Ntk>
inline constexpr bool has_cost_v = has_cost<Ntk>::value;
#pragma endregion

#pragma region has_depth
template<class Ntk, class = void>
struct has_depth : std::false_type
{
};

template<class Ntk>
struct has_depth<Ntk, std::void_t<decltype( std::declval<Ntk>().depth() )>> : std::true_type
{
};

template<class Ntk>
inline constexpr bool has_depth_v = has_depth<Ntk>::value;
#pragma endregion

#pragma region has_level
template<class Ntk, class = void>
struct has_level : std::false_type
{
};

template<class Ntk>
struct has_level<Ntk, std::void_t<decltype( std::declval<Ntk>().level( std::declval<node<Ntk>>() ) )>> : std::true_type
{
};

template<class Ntk>
inline constexpr bool has_level_v = has_level<Ntk>::value;
#pragma endregion

#pragma region has_update_levels
template<class Ntk, class = void>
struct has_update_levels : std::false_type
{
};

template<class Ntk>
struct has_update_levels<Ntk, std::void_t<decltype( std::declval<Ntk>().update_levels() )>> : std::true_type
{
};

template<class Ntk>
inline constexpr bool has_update_levels_v = has_update_levels<Ntk>::value;
#pragma endregion

#pragma region has_rank_position
template<class Ntk, class = void>
struct has_rank_position : std::false_type
{
};

template<class Ntk>
struct has_rank_position<Ntk, std::void_t<decltype( std::declval<Ntk>().rank_position( std::declval<node<Ntk>>() ) )>> : std::true_type
{
};

template<class Ntk>
inline constexpr bool has_rank_position_v = has_rank_position<Ntk>::value;
#pragma endregion

#pragma region has_at_rank_position
template<class Ntk, class = void>
struct has_at_rank_position : std::false_type
{
};

template<class Ntk>
struct has_at_rank_position<Ntk, std::void_t<decltype( std::declval<Ntk>().at_rank_position( std::declval<uint32_t>(), std::declval<uint32_t>() ) )>> : std::true_type
{
};

template<class Ntk>
inline constexpr bool has_at_rank_position_v = has_at_rank_position<Ntk>::value;
#pragma endregion

#pragma region has_width
template<class Ntk, class = void>
struct has_width : std::false_type
{
};

template<class Ntk>
struct has_width<Ntk, std::void_t<decltype( std::declval<Ntk>().width() )>> : std::true_type
{
};

template<class Ntk>
inline constexpr bool has_width_v = has_width<Ntk>::value;
#pragma endregion

#pragma region has_swap
template<class Ntk, class = void>
struct has_swap : std::false_type
{
};

template<class Ntk>
struct has_swap<Ntk, std::void_t<decltype( std::declval<Ntk>().swap( std::declval<node<Ntk>>(), std::declval<node<Ntk>>() ) )>> : std::true_type
{
};

template<class Ntk>
inline constexpr bool has_swap_v = has_swap<Ntk>::value;
#pragma endregion

#pragma region has_sort_rank
template<class Ntk, class = void>
struct has_sort_rank : std::false_type
{
};

template<class Ntk>
struct has_sort_rank<Ntk, std::void_t<decltype( std::declval<Ntk>().sort_rank( std::declval<uint32_t>(), std::declval<void( node<Ntk>, node<Ntk> )>() ) )>> : std::true_type
{
};

template<class Ntk>
inline constexpr bool has_sort_rank_v = has_sort_rank<Ntk>::value;
#pragma endregion

#pragma region has_foreach_node_in_rank
template<class Ntk, class = void>
struct has_foreach_node_in_rank : std::false_type
{
};

template<class Ntk>
struct has_foreach_node_in_rank<Ntk, std::void_t<decltype( std::declval<Ntk>().foreach_node_in_rank( std::declval<uint32_t>(), std::declval<void( node<Ntk>, uint32_t )>() ) )>> : std::true_type
{
};

template<class Ntk>
inline constexpr bool has_foreach_node_in_rank_v = has_foreach_node_in_rank<Ntk>::value;
#pragma endregion

#pragma region has_foreach_gate_in_rank
template<class Ntk, class = void>
struct has_foreach_gate_in_rank : std::false_type
{
};

template<class Ntk>
struct has_foreach_gate_in_rank<Ntk, std::void_t<decltype( std::declval<Ntk>().foreach_gate_in_rank( std::declval<uint32_t>(), std::declval<void( node<Ntk>, uint32_t )>() ) )>> : std::true_type
{
};

template<class Ntk>
inline constexpr bool has_foreach_gate_in_rank_v = has_foreach_gate_in_rank<Ntk>::value;
#pragma endregion

#pragma region has_update_mffcs
template<class Ntk, class = void>
struct has_update_mffcs : std::false_type
{
};

template<class Ntk>
struct has_update_mffcs<Ntk, std::void_t<decltype( std::declval<Ntk>().update_mffcs() )>> : std::true_type
{
};

template<class Ntk>
inline constexpr bool has_update_mffcs_v = has_update_mffcs<Ntk>::value;
#pragma endregion

#pragma region has_update_topo
template<class Ntk, class = void>
struct has_update_topo : std::false_type
{
};

template<class Ntk>
struct has_update_topo<Ntk, std::void_t<decltype( std::declval<Ntk>().update_topo() )>> : std::true_type
{
};

template<class Ntk>
inline constexpr bool has_update_topo_v = has_update_topo<Ntk>::value;
#pragma endregion

#pragma region has_update_fanout
template<class Ntk, class = void>
struct has_update_fanout : std::false_type
{
};

template<class Ntk>
struct has_update_fanout<Ntk, std::void_t<decltype( std::declval<Ntk>().update_fanout() )>> : std::true_type
{
};

template<class Ntk>
inline constexpr bool has_update_fanout_v = has_update_fanout<Ntk>::value;
#pragma endregion

#pragma region has_is_on_critical_path
template<class Ntk, class = void>
struct has_is_on_critical_path : std::false_type
{
};

template<class Ntk>
struct has_is_on_critical_path<Ntk, std::void_t<decltype( std::declval<Ntk>().is_on_critical_path( std::declval<node<Ntk>>() ) )>> : std::true_type
{
};

template<class Ntk>
inline constexpr bool has_is_on_critical_path_v = has_is_on_critical_path<Ntk>::value;
#pragma endregion

#pragma region has_is_buf
template<class Ntk, class = void>
struct has_is_buf : std::false_type
{
};

template<class Ntk>
struct has_is_buf<Ntk, std::void_t<decltype( std::declval<Ntk>().is_buf( std::declval<node<Ntk>>() ) )>> : std::true_type
{
};

template<class Ntk>
inline constexpr bool has_is_buf_v = has_is_buf<Ntk>::value;
#pragma endregion

#pragma region has_is_not
template<class Ntk, class = void>
struct has_is_not : std::false_type
{
};

template<class Ntk>
struct has_is_not<Ntk, std::void_t<decltype( std::declval<Ntk>().is_not( std::declval<node<Ntk>>() ) )>> : std::true_type
{
};

template<class Ntk>
inline constexpr bool has_is_not_v = has_is_not<Ntk>::value;
#pragma endregion

#pragma region has_is_crossing
template<class Ntk, class = void>
struct has_is_crossing : std::false_type
{
};

template<class Ntk>
struct has_is_crossing<Ntk, std::void_t<decltype( std::declval<Ntk>().is_crossing( std::declval<node<Ntk>>() ) )>> : std::true_type
{
};

template<class Ntk>
inline constexpr bool has_is_crossing_v = has_is_crossing<Ntk>::value;
#pragma endregion

#pragma region has_is_and
template<class Ntk, class = void>
struct has_is_and : std::false_type
{
};

template<class Ntk>
struct has_is_and<Ntk, std::void_t<decltype( std::declval<Ntk>().is_and( std::declval<node<Ntk>>() ) )>> : std::true_type
{
};

template<class Ntk>
inline constexpr bool has_is_and_v = has_is_and<Ntk>::value;
#pragma endregion

#pragma region has_is_or
template<class Ntk, class = void>
struct has_is_or : std::false_type
{
};

template<class Ntk>
struct has_is_or<Ntk, std::void_t<decltype( std::declval<Ntk>().is_or( std::declval<node<Ntk>>() ) )>> : std::true_type
{
};

template<class Ntk>
inline constexpr bool has_is_or_v = has_is_or<Ntk>::value;
#pragma endregion

#pragma region has_is_xor
template<class Ntk, class = void>
struct has_is_xor : std::false_type
{
};

template<class Ntk>
struct has_is_xor<Ntk, std::void_t<decltype( std::declval<Ntk>().is_xor( std::declval<node<Ntk>>() ) )>> : std::true_type
{
};

template<class Ntk>
inline constexpr bool has_is_xor_v = has_is_xor<Ntk>::value;
#pragma endregion

#pragma region has_is_maj
template<class Ntk, class = void>
struct has_is_maj : std::false_type
{
};

template<class Ntk>
struct has_is_maj<Ntk, std::void_t<decltype( std::declval<Ntk>().is_maj( std::declval<node<Ntk>>() ) )>> : std::true_type
{
};

template<class Ntk>
inline constexpr bool has_is_maj_v = has_is_maj<Ntk>::value;
#pragma endregion

#pragma region has_is_ite
template<class Ntk, class = void>
struct has_is_ite : std::false_type
{
};

template<class Ntk>
struct has_is_ite<Ntk, std::void_t<decltype( std::declval<Ntk>().is_ite( std::declval<node<Ntk>>() ) )>> : std::true_type
{
};

template<class Ntk>
inline constexpr bool has_is_ite_v = has_is_ite<Ntk>::value;
#pragma endregion

#pragma region has_is_xor3
template<class Ntk, class = void>
struct has_is_xor3 : std::false_type
{
};

template<class Ntk>
struct has_is_xor3<Ntk, std::void_t<decltype( std::declval<Ntk>().is_xor3( std::declval<node<Ntk>>() ) )>> : std::true_type
{
};

template<class Ntk>
inline constexpr bool has_is_xor3_v = has_is_xor3<Ntk>::value;
#pragma endregion

#pragma region has_is_nary_and
template<class Ntk, class = void>
struct has_is_nary_and : std::false_type
{
};

template<class Ntk>
struct has_is_nary_and<Ntk, std::void_t<decltype( std::declval<Ntk>().is_nary_and( std::declval<node<Ntk>>() ) )>> : std::true_type
{
};

template<class Ntk>
inline constexpr bool has_is_nary_and_v = has_is_nary_and<Ntk>::value;
#pragma endregion

#pragma region has_is_nary_or
template<class Ntk, class = void>
struct has_is_nary_or : std::false_type
{
};

template<class Ntk>
struct has_is_nary_or<Ntk, std::void_t<decltype( std::declval<Ntk>().is_nary_or( std::declval<node<Ntk>>() ) )>> : std::true_type
{
};

template<class Ntk>
inline constexpr bool has_is_nary_or_v = has_is_nary_or<Ntk>::value;
#pragma endregion

#pragma region has_is_nary_xor
template<class Ntk, class = void>
struct has_is_nary_xor : std::false_type
{
};

template<class Ntk>
struct has_is_nary_xor<Ntk, std::void_t<decltype( std::declval<Ntk>().is_nary_xor( std::declval<node<Ntk>>() ) )>> : std::true_type
{
};

template<class Ntk>
inline constexpr bool has_is_nary_xor_v = has_is_nary_xor<Ntk>::value;
#pragma endregion

#pragma region has_is_function
template<class Ntk, class = void>
struct has_is_function : std::false_type
{
};

template<class Ntk>
struct has_is_function<Ntk, std::void_t<decltype( std::declval<Ntk>().is_function( std::declval<node<Ntk>>() ) )>> : std::true_type
{
};

template<class Ntk>
inline constexpr bool has_is_function_v = has_is_function<Ntk>::value;
#pragma endregion

#pragma region has_node_function
template<class Ntk, class = void>
struct has_node_function : std::false_type
{
};

template<class Ntk>
struct has_node_function<Ntk, std::void_t<decltype( std::declval<Ntk>().node_function( std::declval<node<Ntk>>() ) )>> : std::true_type
{
};

template<class Ntk>
inline constexpr bool has_node_function_v = has_node_function<Ntk>::value;
#pragma endregion

#pragma region has_node_function_pin
template<class Ntk, class = void>
struct has_node_function_pin : std::false_type
{
};

template<class Ntk>
struct has_node_function_pin<Ntk, std::void_t<decltype( std::declval<Ntk>().node_function_pin( std::declval<node<Ntk>>(), uint32_t() ) )>> : std::true_type
{
};

template<class Ntk>
inline constexpr bool has_node_function_pin_v = has_node_function_pin<Ntk>::value;
#pragma endregion

#pragma region has_get_node
template<class Ntk, class = void>
struct has_get_node : std::false_type
{
};

template<class Ntk>
struct has_get_node<Ntk, std::void_t<decltype( std::declval<Ntk>().get_node( std::declval<signal<Ntk>>() ) )>> : std::true_type
{
};

template<class Ntk>
inline constexpr bool has_get_node_v = has_get_node<Ntk>::value;
#pragma endregion

#pragma region has_make_signal
template<class Ntk, class = void>
struct has_make_signal : std::false_type
{
};

template<class Ntk>
struct has_make_signal<Ntk, std::void_t<decltype( std::declval<Ntk>().make_signal( std::declval<node<Ntk>>() ) )>> : std::true_type
{
};

template<class Ntk>
inline constexpr bool has_make_signal_v = has_make_signal<Ntk>::value;
#pragma endregion

#pragma region has_get_output_pin
template<class Ntk, class = void>
struct has_get_output_pin : std::false_type
{
};

template<class Ntk>
struct has_get_output_pin<Ntk, std::void_t<decltype( std::declval<Ntk>().get_output_pin( std::declval<signal<Ntk>>() ) )>> : std::true_type
{
};

template<class Ntk>
inline constexpr bool has_get_output_pin_v = has_get_output_pin<Ntk>::value;
#pragma endregion

#pragma region has_is_complemented
template<class Ntk, class = void>
struct has_is_complemented : std::false_type
{
};

template<class Ntk>
struct has_is_complemented<Ntk, std::void_t<decltype( std::declval<Ntk>().is_complemented( std::declval<signal<Ntk>>() ) )>> : std::true_type
{
};

template<class Ntk>
inline constexpr bool has_is_complemented_v = has_is_complemented<Ntk>::value;
#pragma endregion

#pragma region has_node_to_index
template<class Ntk, class = void>
struct has_node_to_index : std::false_type
{
};

template<class Ntk>
struct has_node_to_index<Ntk, std::void_t<decltype( std::declval<Ntk>().node_to_index( std::declval<node<Ntk>>() ) )>> : std::true_type
{
};

template<class Ntk>
inline constexpr bool has_node_to_index_v = has_node_to_index<Ntk>::value;
#pragma endregion

#pragma region has_index_to_node
template<class Ntk, class = void>
struct has_index_to_node : std::false_type
{
};

template<class Ntk>
struct has_index_to_node<Ntk, std::void_t<decltype( std::declval<Ntk>().index_to_node( uint32_t() ) )>> : std::true_type
{
};

template<class Ntk>
inline constexpr bool has_index_to_node_v = has_index_to_node<Ntk>::value;
#pragma endregion

#pragma region has_ci_at
template<class Ntk, class = void>
struct has_ci_at : std::false_type
{
};

template<class Ntk>
struct has_ci_at<Ntk, std::void_t<decltype( std::declval<Ntk>().ci_at( uint32_t() ) )>> : std::true_type
{
};

template<class Ntk>
inline constexpr bool has_ci_at_v = has_ci_at<Ntk>::value;
#pragma endregion

#pragma region has_co_at
template<class Ntk, class = void>
struct has_co_at : std::false_type
{
};

template<class Ntk>
struct has_co_at<Ntk, std::void_t<decltype( std::declval<Ntk>().co_at( uint32_t() ) )>> : std::true_type
{
};

template<class Ntk>
inline constexpr bool has_co_at_v = has_co_at<Ntk>::value;
#pragma endregion

#pragma region has_pi_at
template<class Ntk, class = void>
struct has_pi_at : std::false_type
{
};

template<class Ntk>
struct has_pi_at<Ntk, std::void_t<decltype( std::declval<Ntk>().pi_at( uint32_t() ) )>> : std::true_type
{
};

template<class Ntk>
inline constexpr bool has_pi_at_v = has_pi_at<Ntk>::value;
#pragma endregion

#pragma region has_po_at
template<class Ntk, class = void>
struct has_po_at : std::false_type
{
};

template<class Ntk>
struct has_po_at<Ntk, std::void_t<decltype( std::declval<Ntk>().po_at( uint32_t() ) )>> : std::true_type
{
};

template<class Ntk>
inline constexpr bool has_po_at_v = has_po_at<Ntk>::value;
#pragma endregion

#pragma region has_ro_at
template<class Ntk, class = void>
struct has_ro_at : std::false_type
{
};

template<class Ntk>
struct has_ro_at<Ntk, std::void_t<decltype( std::declval<Ntk>().ro_at( uint32_t() ) )>> : std::true_type
{
};

template<class Ntk>
inline constexpr bool has_ro_at_v = has_ro_at<Ntk>::value;
#pragma endregion

#pragma region has_ri_at
template<class Ntk, class = void>
struct has_ri_at : std::false_type
{
};

template<class Ntk>
struct has_ri_at<Ntk, std::void_t<decltype( std::declval<Ntk>().ri_at( uint32_t() ) )>> : std::true_type
{
};

template<class Ntk>
inline constexpr bool has_ri_at_v = has_ri_at<Ntk>::value;
#pragma endregion

#pragma region ci_index
template<class Ntk, class = void>
struct ci_index : std::false_type
{
};

template<class Ntk>
struct ci_index<Ntk, std::void_t<decltype( std::declval<Ntk>().index_to_node( std::declval<node<Ntk>>() ) )>> : std::true_type
{
};

template<class Ntk>
inline constexpr bool ci_index_v = ci_index<Ntk>::value;
#pragma endregion

#pragma region co_index
template<class Ntk, class = void>
struct co_index : std::false_type
{
};

template<class Ntk>
struct co_index<Ntk, std::void_t<decltype( std::declval<Ntk>().index_to_node( std::declval<signal<Ntk>>() ) )>> : std::true_type
{
};

template<class Ntk>
inline constexpr bool co_index_v = co_index<Ntk>::value;
#pragma endregion

#pragma region pi_index
template<class Ntk, class = void>
struct pi_index : std::false_type
{
};

template<class Ntk>
struct pi_index<Ntk, std::void_t<decltype( std::declval<Ntk>().index_to_node( std::declval<node<Ntk>>() ) )>> : std::true_type
{
};

template<class Ntk>
inline constexpr bool pi_index_v = pi_index<Ntk>::value;
#pragma endregion

#pragma region po_index
template<class Ntk, class = void>
struct po_index : std::false_type
{
};

template<class Ntk>
struct po_index<Ntk, std::void_t<decltype( std::declval<Ntk>().index_to_node( std::declval<signal<Ntk>>() ) )>> : std::true_type
{
};

template<class Ntk>
inline constexpr bool po_index_v = po_index<Ntk>::value;
#pragma endregion

#pragma region ro_index
template<class Ntk, class = void>
struct ro_index : std::false_type
{
};

template<class Ntk>
struct ro_index<Ntk, std::void_t<decltype( std::declval<Ntk>().index_to_node( std::declval<node<Ntk>>() ) )>> : std::true_type
{
};

template<class Ntk>
inline constexpr bool ro_index_v = ro_index<Ntk>::value;
#pragma endregion

#pragma region ri_index
template<class Ntk, class = void>
struct ri_index : std::false_type
{
};

template<class Ntk>
struct ri_index<Ntk, std::void_t<decltype( std::declval<Ntk>().index_to_node( std::declval<signal<Ntk>>() ) )>> : std::true_type
{
};

template<class Ntk>
inline constexpr bool ri_index_v = ri_index<Ntk>::value;
#pragma endregion

#pragma region has_ro_to_ri
template<class Ntk, class = void>
struct has_ro_to_ri : std::false_type
{
};

template<class Ntk>
struct has_ro_to_ri<Ntk, std::void_t<decltype( std::declval<Ntk>().ro_to_ri( std::declval<signal<Ntk>>() ) )>> : std::true_type
{
};

template<class Ntk>
inline constexpr bool has_ro_to_ri_v = has_ro_to_ri<Ntk>::value;
#pragma endregion

#pragma region has_ri_to_ro
template<class Ntk, class = void>
struct has_ri_to_ro : std::false_type
{
};

template<class Ntk>
struct has_ri_to_ro<Ntk, std::void_t<decltype( std::declval<Ntk>().ri_to_ro( std::declval<node<Ntk>>() ) )>> : std::true_type
{
};

template<class Ntk>
inline constexpr bool has_ri_to_ro_v = has_ri_to_ro<Ntk>::value;
#pragma endregion

#pragma region has_foreach_node
template<class Ntk, class = void>
struct has_foreach_node : std::false_type
{
};

template<class Ntk>
struct has_foreach_node<Ntk, std::void_t<decltype( std::declval<Ntk>().foreach_node( std::declval<void( node<Ntk>, uint32_t )>() ) )>> : std::true_type
{
};

template<class Ntk>
inline constexpr bool has_foreach_node_v = has_foreach_node<Ntk>::value;
#pragma endregion

#pragma region has_foreach_ci
template<class Ntk, class = void>
struct has_foreach_ci : std::false_type
{
};

template<class Ntk>
struct has_foreach_ci<Ntk, std::void_t<decltype( std::declval<Ntk>().foreach_ci( std::declval<void( node<Ntk>, uint32_t )>() ) )>> : std::true_type
{
};

template<class Ntk>
inline constexpr bool has_foreach_ci_v = has_foreach_ci<Ntk>::value;
#pragma endregion

#pragma region has_foreach_co
template<class Ntk, class = void>
struct has_foreach_co : std::false_type
{
};

template<class Ntk>
struct has_foreach_co<Ntk, std::void_t<decltype( std::declval<Ntk>().foreach_co( std::declval<void( signal<Ntk>, uint32_t )>() ) )>> : std::true_type
{
};

template<class Ntk>
inline constexpr bool has_foreach_co_v = has_foreach_co<Ntk>::value;
#pragma endregion

#pragma region has_foreach_pi
template<class Ntk, class = void>
struct has_foreach_pi : std::false_type
{
};

template<class Ntk>
struct has_foreach_pi<Ntk, std::void_t<decltype( std::declval<Ntk>().foreach_pi( std::declval<void( node<Ntk>, uint32_t )>() ) )>> : std::true_type
{
};

template<class Ntk>
inline constexpr bool has_foreach_pi_v = has_foreach_pi<Ntk>::value;
#pragma endregion

#pragma region has_foreach_po
template<class Ntk, class = void>
struct has_foreach_po : std::false_type
{
};

template<class Ntk>
struct has_foreach_po<Ntk, std::void_t<decltype( std::declval<Ntk>().foreach_po( std::declval<void( signal<Ntk>, uint32_t )>() ) )>> : std::true_type
{
};

template<class Ntk>
inline constexpr bool has_foreach_po_v = has_foreach_po<Ntk>::value;
#pragma endregion

#pragma region has_foreach_ro
template<class Ntk, class = void>
struct has_foreach_ro : std::false_type
{
};

template<class Ntk>
struct has_foreach_ro<Ntk, std::void_t<decltype( std::declval<Ntk>().foreach_ro( std::declval<void( node<Ntk>, uint32_t )>() ) )>> : std::true_type
{
};

template<class Ntk>
inline constexpr bool has_foreach_ro_v = has_foreach_ro<Ntk>::value;
#pragma endregion

#pragma region has_foreach_ri
template<class Ntk, class = void>
struct has_foreach_ri : std::false_type
{
};

template<class Ntk>
struct has_foreach_ri<Ntk, std::void_t<decltype( std::declval<Ntk>().foreach_ri( std::declval<void( signal<Ntk>, uint32_t )>() ) )>> : std::true_type
{
};

template<class Ntk>
inline constexpr bool has_foreach_ri_v = has_foreach_ri<Ntk>::value;
#pragma endregion

#pragma region has_foreach_gate
template<class Ntk, class = void>
struct has_foreach_gate : std::false_type
{
};

template<class Ntk>
struct has_foreach_gate<Ntk, std::void_t<decltype( std::declval<Ntk>().foreach_gate( std::declval<void( node<Ntk>, uint32_t )>() ) )>> : std::true_type
{
};

template<class Ntk>
inline constexpr bool has_foreach_gate_v = has_foreach_gate<Ntk>::value;
#pragma endregion

#pragma region has_foreach_register
template<class Ntk, class = void>
struct has_foreach_register : std::false_type
{
};

template<class Ntk>
struct has_foreach_register<Ntk, std::void_t<decltype( std::declval<Ntk>().foreach_register( std::declval<void( std::pair<node<Ntk>, signal<Ntk>>, uint32_t )>() ) )>> : std::true_type
{
};

template<class Ntk>
inline constexpr bool has_foreach_register_v = has_foreach_register<Ntk>::value;
#pragma endregion

#pragma region has_foreach_fanin
template<class Ntk, class = void>
struct has_foreach_fanin : std::false_type
{
};

template<class Ntk>
struct has_foreach_fanin<Ntk, std::void_t<decltype( std::declval<Ntk>().foreach_fanin( std::declval<node<Ntk>>(), std::declval<void( signal<Ntk>, uint32_t )>() ) )>> : std::true_type
{
};

template<class Ntk>
inline constexpr bool has_foreach_fanin_v = has_foreach_fanin<Ntk>::value;
#pragma endregion

#pragma region has_foreach_fanout
template<class Ntk, class = void>
struct has_foreach_fanout : std::false_type
{
};

template<class Ntk>
struct has_foreach_fanout<Ntk, std::void_t<decltype( std::declval<Ntk>().foreach_fanout( std::declval<node<Ntk>>(), std::declval<void( node<Ntk>, uint32_t )>() ) )>> : std::true_type
{
};

template<class Ntk>
inline constexpr bool has_foreach_fanout_v = has_foreach_fanout<Ntk>::value;
#pragma endregion

#pragma region has_foreach_choice
template<class Ntk, class = void>
struct has_foreach_choice : std::false_type
{
};

template<class Ntk>
struct has_foreach_choice<Ntk, std::void_t<decltype( std::declval<Ntk>().foreach_choice( std::declval<node<Ntk>>(), std::declval<void( node<Ntk>, uint32_t )>() ) )>> : std::true_type
{
};

template<class Ntk>
inline constexpr bool has_foreach_choice_v = has_foreach_choice<Ntk>::value;
#pragma endregion

#pragma region has_compute
template<class Ntk, typename T, class = void>
struct has_compute : std::false_type
{
};

template<class Ntk, typename T>
struct has_compute<Ntk, T, std::void_t<decltype( std::declval<Ntk>().compute( std::declval<node<Ntk>>(), std::begin( std::vector<T>() ), std::end( std::vector<T>() ) ) )>> : std::true_type
{
};

template<class Ntk, typename T>
inline constexpr bool has_compute_v = has_compute<Ntk, T>::value;
#pragma endregion

#pragma region has_compute_inplace
template<class Ntk, typename T, class = void>
struct has_compute_inplace : std::false_type
{
};

template<class Ntk, typename T>
struct has_compute_inplace<Ntk, T, std::void_t<decltype( std::declval<Ntk>().compute( std::declval<node<Ntk>>(), std::declval<T&>(), std::begin( std::vector<T>() ), std::end( std::vector<T>() ) ) )>> : std::true_type
{
};

template<class Ntk, typename T>
inline constexpr bool has_compute_inplace_v = has_compute_inplace<Ntk, T>::value;
#pragma endregion

#pragma region has_has_mapping
template<class Ntk, class = void>
struct has_has_mapping : std::false_type
{
};

template<class Ntk>
struct has_has_mapping<Ntk, std::void_t<decltype( std::declval<Ntk>().has_mapping() )>> : std::true_type
{
};

template<class Ntk>
inline constexpr bool has_has_mapping_v = has_has_mapping<Ntk>::value;
#pragma endregion

#pragma region has_is_cell_root
template<class Ntk, class = void>
struct has_is_cell_root : std::false_type
{
};

template<class Ntk>
struct has_is_cell_root<Ntk, std::void_t<decltype( std::declval<Ntk>().is_cell_root( std::declval<node<Ntk>>() ) )>> : std::true_type
{
};

template<class Ntk>
inline constexpr bool has_is_cell_root_v = has_is_cell_root<Ntk>::value;
#pragma endregion

#pragma region has_clear_mapping
template<class Ntk, class = void>
struct has_clear_mapping : std::false_type
{
};

template<class Ntk>
struct has_clear_mapping<Ntk, std::void_t<decltype( std::declval<Ntk>().clear_mapping() )>> : std::true_type
{
};

template<class Ntk>
inline constexpr bool has_clear_mapping_v = has_clear_mapping<Ntk>::value;
#pragma endregion

#pragma region has_num_cells
template<class Ntk, class = void>
struct has_num_cells : std::false_type
{
};

template<class Ntk>
struct has_num_cells<Ntk, std::void_t<decltype( std::declval<Ntk>().num_cells() )>> : std::true_type
{
};

template<class Ntk>
inline constexpr bool has_num_cells_v = has_num_cells<Ntk>::value;
#pragma endregion

#pragma region has_add_to_mapping
template<class Ntk, class = void>
struct has_add_to_mapping : std::false_type
{
};

template<class Ntk>
struct has_add_to_mapping<Ntk, std::void_t<decltype( std::declval<Ntk>().add_to_mapping( std::declval<node<Ntk>>(), std::begin( std::vector<node<Ntk>>() ), std::end( std::vector<node<Ntk>>() ) ) )>> : std::true_type
{
};

template<class Ntk>
inline constexpr bool has_add_to_mapping_v = has_add_to_mapping<Ntk>::value;
#pragma endregion

#pragma region has_remove_from_mapping
template<class Ntk, class = void>
struct has_remove_from_mapping : std::false_type
{
};

template<class Ntk>
struct has_remove_from_mapping<Ntk, std::void_t<decltype( std::declval<Ntk>().remove_from_mapping( std::declval<node<Ntk>>() ) )>> : std::true_type
{
};

template<class Ntk>
inline constexpr bool has_remove_from_mapping_v = has_remove_from_mapping<Ntk>::value;
#pragma endregion

#pragma region has_cell_function
template<class Ntk, class = void>
struct has_cell_function : std::false_type
{
};

template<class Ntk>
struct has_cell_function<Ntk, std::void_t<decltype( std::declval<Ntk>().cell_function( std::declval<node<Ntk>>() ) )>> : std::true_type
{
};

template<class Ntk>
inline constexpr bool has_cell_function_v = has_cell_function<Ntk>::value;
#pragma endregion

#pragma region has_set_cell_function
template<class Ntk, class = void>
struct has_set_cell_function : std::false_type
{
};

template<class Ntk>
struct has_set_cell_function<Ntk, std::void_t<decltype( std::declval<Ntk>().set_cell_function( std::declval<node<Ntk>>(), std::declval<kitty::dynamic_truth_table>() ) )>> : std::true_type
{
};

template<class Ntk>
inline constexpr bool has_set_cell_function_v = has_set_cell_function<Ntk>::value;
#pragma endregion

#pragma region has_foreach_cell_fanin
template<class Ntk, class = void>
struct has_foreach_cell_fanin : std::false_type
{
};

template<class Ntk>
struct has_foreach_cell_fanin<Ntk, std::void_t<decltype( std::declval<Ntk>().foreach_cell_fanin( std::declval<node<Ntk>>(), std::declval<void( node<Ntk>, uint32_t )>() ) )>> : std::true_type
{
};

template<class Ntk>
inline constexpr bool has_foreach_cell_fanin_v = has_foreach_cell_fanin<Ntk>::value;
#pragma endregion

#pragma region has_has_binding
template<class Ntk, class = void>
struct has_has_binding : std::false_type
{
};

template<class Ntk>
struct has_has_binding<Ntk, std::void_t<decltype( std::declval<Ntk>().has_binding( std::declval<node<Ntk>>() ) )>> : std::true_type
{
};

template<class Ntk>
inline constexpr bool has_has_binding_v = has_has_binding<Ntk>::value;
#pragma endregion

#pragma region has_has_cell
template<class Ntk, class = void>
struct has_has_cell : std::false_type
{
};

template<class Ntk>
struct has_has_cell<Ntk, std::void_t<decltype( std::declval<Ntk>().has_cell( std::declval<node<Ntk>>() ) )>> : std::true_type
{
};

template<class Ntk>
inline constexpr bool has_has_cell_v = has_has_cell<Ntk>::value;
#pragma endregion

#pragma region has_get_binding_index
template<class Ntk, class = void>
struct has_get_binding_index : std::false_type
{
};

template<class Ntk>
struct has_get_binding_index<Ntk, std::void_t<decltype( std::declval<Ntk>().get_binding_index( std::declval<node<Ntk>>() ) )>> : std::true_type
{
};

template<class Ntk>
inline constexpr bool has_get_binding_index_v = has_get_binding_index<Ntk>::value;
#pragma endregion

<<<<<<< HEAD
#pragma region has_set_dff
template<class Ntk, class = void>
struct has_set_dff : std::false_type
=======
#pragma region has_get_cell_index
template<class Ntk, class = void>
struct has_get_cell_index : std::false_type
>>>>>>> 1134d1d6
{
};

template<class Ntk>
<<<<<<< HEAD
struct has_set_dff<Ntk, std::void_t<decltype( std::declval<Ntk>().set_dff( std::declval<node<Ntk>>() ) )>> : std::true_type
=======
struct has_get_cell_index<Ntk, std::void_t<decltype( std::declval<Ntk>().get_cell_index( std::declval<node<Ntk>>() ) )>> : std::true_type
>>>>>>> 1134d1d6
{
};

template<class Ntk>
<<<<<<< HEAD
inline constexpr bool has_set_dff_v = has_set_dff<Ntk>::value;
=======
inline constexpr bool has_get_cell_index_v = has_get_cell_index<Ntk>::value;
#pragma endregion

#pragma region has_add_binding
template<class Ntk, class = void>
struct has_add_binding : std::false_type
{
};

template<class Ntk>
struct has_add_binding<Ntk, std::void_t<decltype( std::declval<Ntk>().add_binding( std::declval<node<Ntk>>(), uint32_t() ) )>> : std::true_type
{
};

template<class Ntk>
inline constexpr bool has_add_binding_v = has_add_binding<Ntk>::value;
#pragma endregion

#pragma region has_select_dont_touch
template<class Ntk, class = void>
struct has_select_dont_touch : std::false_type
{
};

template<class Ntk>
struct has_select_dont_touch<Ntk, std::void_t<decltype( std::declval<Ntk>().select_dont_touch( std::declval<node<Ntk>>() ) )>> : std::true_type
{
};

template<class Ntk>
inline constexpr bool has_select_dont_touch_v = has_select_dont_touch<Ntk>::value;
#pragma endregion

#pragma region has_is_dont_touch
template<class Ntk, class = void>
struct has_is_dont_touch : std::false_type
{
};

template<class Ntk>
struct has_is_dont_touch<Ntk, std::void_t<decltype( std::declval<Ntk>().is_dont_touch( std::declval<node<Ntk>>() ) )>> : std::true_type
{
};

template<class Ntk>
inline constexpr bool has_is_dont_touch_v = has_is_dont_touch<Ntk>::value;
>>>>>>> 1134d1d6
#pragma endregion

#pragma region has_clear_values
template<class Ntk, class = void>
struct has_clear_values : std::false_type
{
};

template<class Ntk>
struct has_clear_values<Ntk, std::void_t<decltype( std::declval<Ntk>().clear_values() )>> : std::true_type
{
};

template<class Ntk>
inline constexpr bool has_clear_values_v = has_clear_values<Ntk>::value;
#pragma endregion

#pragma region has_value
template<class Ntk, class = void>
struct has_value : std::false_type
{
};

template<class Ntk>
struct has_value<Ntk, std::void_t<decltype( std::declval<Ntk>().value( std::declval<node<Ntk>>() ) )>> : std::true_type
{
};

template<class Ntk>
inline constexpr bool has_value_v = has_value<Ntk>::value;
#pragma endregion

#pragma region set_value
template<class Ntk, class = void>
struct has_set_value : std::false_type
{
};

template<class Ntk>
struct has_set_value<Ntk, std::void_t<decltype( std::declval<Ntk>().set_value( std::declval<node<Ntk>>(), uint32_t() ) )>> : std::true_type
{
};

template<class Ntk>
inline constexpr bool has_set_value_v = has_set_value<Ntk>::value;
#pragma endregion

#pragma region incr_value
template<class Ntk, class = void>
struct has_incr_value : std::false_type
{
};

template<class Ntk>
struct has_incr_value<Ntk, std::void_t<decltype( std::declval<Ntk>().incr_value( std::declval<node<Ntk>>() ) )>> : std::true_type
{
};

template<class Ntk>
inline constexpr bool has_incr_value_v = has_incr_value<Ntk>::value;
#pragma endregion

#pragma region decr_value
template<class Ntk, class = void>
struct has_decr_value : std::false_type
{
};

template<class Ntk>
struct has_decr_value<Ntk, std::void_t<decltype( std::declval<Ntk>().decr_value( std::declval<node<Ntk>>() ) )>> : std::true_type
{
};

template<class Ntk>
inline constexpr bool has_decr_value_v = has_decr_value<Ntk>::value;
#pragma endregion

#pragma region has_get_fanin0
template<class Ntk, class = void>
struct has_get_fanin0 : std::false_type
{
};

template<class Ntk>
struct has_get_fanin0<Ntk, std::void_t<decltype( std::declval<Ntk>().get_fanin0( std::declval<node<Ntk>>() ) )>> : std::true_type
{
};

template<class Ntk>
inline constexpr bool has_get_fanin0_v = has_get_fanin0<Ntk>::value;
#pragma endregion

#pragma region has_clear_visited
template<class Ntk, class = void>
struct has_clear_visited : std::false_type
{
};

template<class Ntk>
struct has_clear_visited<Ntk, std::void_t<decltype( std::declval<Ntk>().clear_visited() )>> : std::true_type
{
};

template<class Ntk>
inline constexpr bool has_clear_visited_v = has_clear_visited<Ntk>::value;
#pragma endregion

#pragma region has_visited
template<class Ntk, class = void>
struct has_visited : std::false_type
{
};

template<class Ntk>
struct has_visited<Ntk, std::void_t<decltype( std::declval<Ntk>().visited( std::declval<node<Ntk>>() ) )>> : std::true_type
{
};

template<class Ntk>
inline constexpr bool has_visited_v = has_visited<Ntk>::value;
#pragma endregion

#pragma region set_visited
template<class Ntk, class = void>
struct has_set_visited : std::false_type
{
};

template<class Ntk>
struct has_set_visited<Ntk, std::void_t<decltype( std::declval<Ntk>().set_visited( std::declval<node<Ntk>>(), uint32_t() ) )>> : std::true_type
{
};

template<class Ntk>
inline constexpr bool has_set_visited_v = has_set_visited<Ntk>::value;
#pragma endregion

#pragma region trav_id
template<class Ntk, class = void>
struct has_trav_id : std::false_type
{
};

template<class Ntk>
struct has_trav_id<Ntk, std::void_t<decltype( std::declval<Ntk>().trav_id() )>> : std::true_type
{
};

template<class Ntk>
inline constexpr bool has_trav_id_v = has_trav_id<Ntk>::value;
#pragma endregion

#pragma region incr_trav_id
template<class Ntk, class = void>
struct has_incr_trav_id : std::false_type
{
};

template<class Ntk>
struct has_incr_trav_id<Ntk, std::void_t<decltype( std::declval<Ntk>().incr_trav_id() )>> : std::true_type
{
};

template<class Ntk>
inline constexpr bool has_incr_trav_id_v = has_incr_trav_id<Ntk>::value;
#pragma endregion

#pragma region has_get_network_name
template<class Ntk, class = void>
struct has_get_network_name : std::false_type
{
};

template<class Ntk>
struct has_get_network_name<Ntk, std::void_t<decltype( std::declval<Ntk>().get_network_name() )>> : std::true_type
{
};

template<class Ntk>
inline constexpr bool has_get_network_name_v = has_get_network_name<Ntk>::value;
#pragma endregion

#pragma region has_set_network_name
template<class Ntk, class = void>
struct has_set_network_name : std::false_type
{
};

template<class Ntk>
struct has_set_network_name<Ntk, std::void_t<decltype( std::declval<Ntk>().set_network_name( std::string() ) )>> : std::true_type
{
};

template<class Ntk>
inline constexpr bool has_set_network_name_v = has_set_network_name<Ntk>::value;
#pragma endregion

#pragma region has_get_name
template<class Ntk, class = void>
struct has_get_name : std::false_type
{
};

template<class Ntk>
struct has_get_name<Ntk, std::void_t<decltype( std::declval<Ntk>().get_name( std::declval<signal<Ntk>>() ) )>> : std::true_type
{
};

template<class Ntk>
inline constexpr bool has_get_name_v = has_get_name<Ntk>::value;
#pragma endregion

#pragma region has_set_name
template<class Ntk, class = void>
struct has_set_name : std::false_type
{
};

template<class Ntk>
struct has_set_name<Ntk, std::void_t<decltype( std::declval<Ntk>().set_name( std::declval<signal<Ntk>>(), std::string() ) )>> : std::true_type
{
};

template<class Ntk>
inline constexpr bool has_set_name_v = has_set_name<Ntk>::value;
#pragma endregion

#pragma region has_has_name
template<class Ntk, class = void>
struct has_has_name : std::false_type
{
};

template<class Ntk>
struct has_has_name<Ntk, std::void_t<decltype( std::declval<Ntk>().has_name( std::declval<signal<Ntk>>() ) )>> : std::true_type
{
};

template<class Ntk>
inline constexpr bool has_has_name_v = has_has_name<Ntk>::value;
#pragma endregion

#pragma region has_get_output_name
template<class Ntk, class = void>
struct has_get_output_name : std::false_type
{
};

template<class Ntk>
struct has_get_output_name<Ntk, std::void_t<decltype( std::declval<Ntk>().get_output_name( uint32_t() ) )>> : std::true_type
{
};

template<class Ntk>
inline constexpr bool has_get_output_name_v = has_get_output_name<Ntk>::value;
#pragma endregion

#pragma region has_set_output_name
template<class Ntk, class = void>
struct has_set_output_name : std::false_type
{
};

template<class Ntk>
struct has_set_output_name<Ntk, std::void_t<decltype( std::declval<Ntk>().set_output_name( uint32_t(), std::string() ) )>> : std::true_type
{
};

template<class Ntk>
inline constexpr bool has_set_output_name_v = has_set_output_name<Ntk>::value;
#pragma endregion

#pragma region has_has_output_name
template<class Ntk, class = void>
struct has_has_output_name : std::false_type
{
};

template<class Ntk>
struct has_has_output_name<Ntk, std::void_t<decltype( std::declval<Ntk>().has_output_name( uint32_t() ) )>> : std::true_type
{
};

template<class Ntk>
inline constexpr bool has_has_output_name_v = has_has_output_name<Ntk>::value;
#pragma endregion

#pragma region has_new_color
template<class Ntk, class = void>
struct has_new_color : std::false_type
{
};

template<class Ntk>
struct has_new_color<Ntk, std::void_t<decltype( std::declval<Ntk>().new_color() )>> : std::true_type
{
};

template<class Ntk>
inline constexpr bool has_new_color_v = has_new_color<Ntk>::value;
#pragma endregion

#pragma region has_current_color
template<class Ntk, class = void>
struct has_current_color : std::false_type
{
};

template<class Ntk>
struct has_current_color<Ntk, std::void_t<decltype( std::declval<Ntk>().current_color() )>> : std::true_type
{
};

template<class Ntk>
inline constexpr bool has_current_color_v = has_current_color<Ntk>::value;
#pragma endregion

#pragma region has_clear_colors
template<class Ntk, class = void>
struct has_clear_colors : std::false_type
{
};

template<class Ntk>
struct has_clear_colors<Ntk, std::void_t<decltype( std::declval<Ntk>().clear_colors( uint32_t() ) )>> : std::true_type
{
};

template<class Ntk>
inline constexpr bool has_clear_colors_v = has_clear_colors<Ntk>::value;
#pragma endregion

#pragma region has_color
template<class Ntk, class = void>
struct has_color : std::false_type
{
};

template<class Ntk>
struct has_color<Ntk, std::void_t<decltype( std::declval<Ntk>().color( std::declval<node<Ntk>>() ) )>> : std::true_type
{
};

template<class Ntk>
inline constexpr bool has_color_v = has_color<Ntk>::value;
#pragma endregion

#pragma region has_paint
template<class Ntk, class = void>
struct has_paint : std::false_type
{
};

template<class Ntk>
struct has_paint<Ntk, std::void_t<decltype( std::declval<Ntk>().paint( std::declval<node<Ntk>>() ) )>> : std::true_type
{
};

template<class Ntk>
inline constexpr bool has_paint_v = has_paint<Ntk>::value;
#pragma endregion

#pragma region has_eval_color
template<class Ntk, class = void>
struct has_eval_color : std::false_type
{
};

template<class Ntk>
struct has_eval_color<Ntk, std::void_t<decltype( std::declval<Ntk>().eval_color( std::declval<node<Ntk>>(), std::declval<void( uint32_t )>() ) )>> : std::true_type
{
};

template<class Ntk>
inline constexpr bool has_eval_color_v = has_eval_color<Ntk>::value;
#pragma endregion

#pragma region has_eval_fanins_color
template<class Ntk, class = void>
struct has_eval_fanins_color : std::false_type
{
};

template<class Ntk>
struct has_eval_fanins_color<Ntk, std::void_t<decltype( std::declval<Ntk>().eval_fanins_color( std::declval<node<Ntk>>(), std::declval<void( uint32_t )>() ) )>> : std::true_type
{
};

template<class Ntk>
inline constexpr bool has_eval_fanins_color_v = has_eval_fanins_color<Ntk>::value;
#pragma endregion

#pragma region has_EXCDC_interface
template<class Ntk, class = void>
struct has_EXCDC_interface : std::false_type
{
};

template<class Ntk>
struct has_EXCDC_interface<Ntk, std::enable_if_t<Ntk::has_EXCDC_interface, std::void_t<decltype( Ntk::has_EXCDC_interface )>>> : std::true_type
{
};

template<class Ntk>
inline constexpr bool has_EXCDC_interface_v = has_EXCDC_interface<Ntk>::value;
#pragma endregion

#pragma region has_EXODC_interface
template<class Ntk, class = void>
struct has_EXODC_interface : std::false_type
{
};

template<class Ntk>
struct has_EXODC_interface<Ntk, std::enable_if_t<Ntk::has_EXODC_interface, std::void_t<decltype( Ntk::has_EXODC_interface )>>> : std::true_type
{
};

template<class Ntk>
inline constexpr bool has_EXODC_interface_v = has_EXODC_interface<Ntk>::value;
#pragma endregion

/*! \brief SFINAE based on iterator type (for compute functions).
 */
template<typename Iterator, typename T>
using iterates_over_t = std::enable_if_t<std::is_same_v<typename std::iterator_traits<Iterator>::value_type, T>, T>;

/*! \brief SFINAE based on iterator type for truth tables (for compute functions).
 */
template<typename Iterator>
using iterates_over_truth_table_t = std::enable_if_t<kitty::is_truth_table<typename std::iterator_traits<Iterator>::value_type>::value, typename std::iterator_traits<Iterator>::value_type>;

template<class Iterator, typename T>
inline constexpr bool iterates_over_v = std::is_same_v<typename Iterator::value_type, T>;

} /* namespace mockturtle */<|MERGE_RESOLUTION|>--- conflicted
+++ resolved
@@ -2178,78 +2178,79 @@
 inline constexpr bool has_get_binding_index_v = has_get_binding_index<Ntk>::value;
 #pragma endregion
 
-<<<<<<< HEAD
+#pragma region has_get_cell_index
+template<class Ntk, class = void>
+struct has_get_cell_index : std::false_type
+{
+};
+
+template<class Ntk>
+struct has_get_cell_index<Ntk, std::void_t<decltype( std::declval<Ntk>().get_cell_index( std::declval<node<Ntk>>() ) )>> : std::true_type
+{
+};
+
+template<class Ntk>
+inline constexpr bool has_get_cell_index_v = has_get_cell_index<Ntk>::value;
+#pragma endregion
+
+#pragma region has_add_binding
+template<class Ntk, class = void>
+struct has_add_binding : std::false_type
+{
+};
+
+template<class Ntk>
+struct has_add_binding<Ntk, std::void_t<decltype( std::declval<Ntk>().add_binding( std::declval<node<Ntk>>(), uint32_t() ) )>> : std::true_type
+{
+};
+
+template<class Ntk>
+inline constexpr bool has_add_binding_v = has_add_binding<Ntk>::value;
+#pragma endregion
+
+#pragma region has_select_dont_touch
+template<class Ntk, class = void>
+struct has_select_dont_touch : std::false_type
+{
+};
+
+template<class Ntk>
+struct has_select_dont_touch<Ntk, std::void_t<decltype( std::declval<Ntk>().select_dont_touch( std::declval<node<Ntk>>() ) )>> : std::true_type
+{
+};
+
+template<class Ntk>
+inline constexpr bool has_select_dont_touch_v = has_select_dont_touch<Ntk>::value;
+#pragma endregion
+
+#pragma region has_is_dont_touch
+template<class Ntk, class = void>
+struct has_is_dont_touch : std::false_type
+{
+};
+
+template<class Ntk>
+struct has_is_dont_touch<Ntk, std::void_t<decltype( std::declval<Ntk>().is_dont_touch( std::declval<node<Ntk>>() ) )>> : std::true_type
+{
+};
+
+template<class Ntk>
+inline constexpr bool has_is_dont_touch_v = has_is_dont_touch<Ntk>::value;
+#pragma endregion
+
 #pragma region has_set_dff
 template<class Ntk, class = void>
 struct has_set_dff : std::false_type
-=======
-#pragma region has_get_cell_index
-template<class Ntk, class = void>
-struct has_get_cell_index : std::false_type
->>>>>>> 1134d1d6
-{
-};
-
-template<class Ntk>
-<<<<<<< HEAD
+{
+};
+
+template<class Ntk>
 struct has_set_dff<Ntk, std::void_t<decltype( std::declval<Ntk>().set_dff( std::declval<node<Ntk>>() ) )>> : std::true_type
-=======
-struct has_get_cell_index<Ntk, std::void_t<decltype( std::declval<Ntk>().get_cell_index( std::declval<node<Ntk>>() ) )>> : std::true_type
->>>>>>> 1134d1d6
-{
-};
-
-template<class Ntk>
-<<<<<<< HEAD
+{
+};
+
+template<class Ntk>
 inline constexpr bool has_set_dff_v = has_set_dff<Ntk>::value;
-=======
-inline constexpr bool has_get_cell_index_v = has_get_cell_index<Ntk>::value;
-#pragma endregion
-
-#pragma region has_add_binding
-template<class Ntk, class = void>
-struct has_add_binding : std::false_type
-{
-};
-
-template<class Ntk>
-struct has_add_binding<Ntk, std::void_t<decltype( std::declval<Ntk>().add_binding( std::declval<node<Ntk>>(), uint32_t() ) )>> : std::true_type
-{
-};
-
-template<class Ntk>
-inline constexpr bool has_add_binding_v = has_add_binding<Ntk>::value;
-#pragma endregion
-
-#pragma region has_select_dont_touch
-template<class Ntk, class = void>
-struct has_select_dont_touch : std::false_type
-{
-};
-
-template<class Ntk>
-struct has_select_dont_touch<Ntk, std::void_t<decltype( std::declval<Ntk>().select_dont_touch( std::declval<node<Ntk>>() ) )>> : std::true_type
-{
-};
-
-template<class Ntk>
-inline constexpr bool has_select_dont_touch_v = has_select_dont_touch<Ntk>::value;
-#pragma endregion
-
-#pragma region has_is_dont_touch
-template<class Ntk, class = void>
-struct has_is_dont_touch : std::false_type
-{
-};
-
-template<class Ntk>
-struct has_is_dont_touch<Ntk, std::void_t<decltype( std::declval<Ntk>().is_dont_touch( std::declval<node<Ntk>>() ) )>> : std::true_type
-{
-};
-
-template<class Ntk>
-inline constexpr bool has_is_dont_touch_v = has_is_dont_touch<Ntk>::value;
->>>>>>> 1134d1d6
 #pragma endregion
 
 #pragma region has_clear_values
