/* mockturtle: C++ logic network library
 * Copyright (C) 2018-2022  EPFL
 *
 * Permission is hereby granted, free of charge, to any person
 * obtaining a copy of this software and associated documentation
 * files (the "Software"), to deal in the Software without
 * restriction, including without limitation the rights to use,
 * copy, modify, merge, publish, distribute, sublicense, and/or sell
 * copies of the Software, and to permit persons to whom the
 * Software is furnished to do so, subject to the following
 * conditions:
 *
 * The above copyright notice and this permission notice shall be
 * included in all copies or substantial portions of the Software.
 *
 * THE SOFTWARE IS PROVIDED "AS IS", WITHOUT WARRANTY OF ANY KIND,
 * EXPRESS OR IMPLIED, INCLUDING BUT NOT LIMITED TO THE WARRANTIES
 * OF MERCHANTABILITY, FITNESS FOR A PARTICULAR PURPOSE AND
 * NONINFRINGEMENT. IN NO EVENT SHALL THE AUTHORS OR COPYRIGHT
 * HOLDERS BE LIABLE FOR ANY CLAIM, DAMAGES OR OTHER LIABILITY,
 * WHETHER IN AN ACTION OF CONTRACT, TORT OR OTHERWISE, ARISING
 * FROM, OUT OF OR IN CONNECTION WITH THE SOFTWARE OR THE USE OR
 * OTHER DEALINGS IN THE SOFTWARE.
 */

/*!
  \file lut_mapper.hpp
  \brief LUT mapper

  \author Alessandro Tempia Calvino
*/

#pragma once

#include <cstdint>
#include <fstream>
#include <iostream>
#include <limits>
#include <queue>
#include <sstream>
#include <string>

#include <fmt/format.h>
#include <kitty/cube.hpp>
#include <kitty/dynamic_truth_table.hpp>
#include <kitty/esop.hpp>
#include <kitty/isop.hpp>
#include <kitty/operations.hpp>

#include "../networks/klut.hpp"
#include "../utils/cost_functions.hpp"
#include "../utils/cuts.hpp"
#include "../utils/node_map.hpp"
#include "../utils/stopwatch.hpp"
#include "../utils/truth_table_cache.hpp"
#include "../views/choice_view.hpp"
#include "../views/mapping_view.hpp"
#include "../views/mffc_view.hpp"
#include "../views/topo_view.hpp"
#include "cleanup.hpp"
<<<<<<< HEAD
=======
#include "collapse_mapped.hpp"
>>>>>>> 1134d1d6
#include "cut_enumeration.hpp"
#include "exorcism.hpp"
#include "simulation.hpp"

namespace mockturtle
{

/*! \brief Parameters for map.
 *
 * The data structure `map_params` holds configurable parameters
 * with default arguments for `map`.
 */
struct lut_map_params
{
  lut_map_params()
  {
    cut_enumeration_ps.cut_size = 6u;
    cut_enumeration_ps.cut_limit = 8u;
    cut_enumeration_ps.minimize_truth_table = true;
  }

  /*! \brief Parameters for cut enumeration
   *
   * The default cut limit is 8. The maximum value
   * is 16. The maxiumum cut size is 16. By default,
   * truth table minimization is performed.
   */
  cut_enumeration_params cut_enumeration_ps{};

  /*! \brief Do area-oriented mapping. */
  bool area_oriented_mapping{ false };

  /*! \brief Required depth for depth relaxation. */
  uint32_t required_delay{ 0u };

  /*! \brief Required depth relaxation ratio (%). */
  uint32_t relax_required{ 0u };

  /*! \brief Recompute cuts at each step. */
  bool recompute_cuts{ true };

  /*! \brief Number of rounds for area sharing optimization. */
  uint32_t area_share_rounds{ 2u };

  /*! \brief Number of rounds for area flow optimization. */
  uint32_t area_flow_rounds{ 1u };

  /*! \brief Number of rounds for exact area optimization. */
  uint32_t ela_rounds{ 2u };

  /*! \brief Use edge count reduction. */
  bool edge_optimization{ true };

  /*! \brief Try to expand the cuts. */
  bool cut_expansion{ true };

  /*! \brief Remove the cuts that are contained in others */
  bool remove_dominated_cuts{ true };

  /*! \brief Maps by collapsing MFFCs */
  bool collapse_mffcs{ false };

  /*! \brief Depth optimization by balancing ISOPs */
  bool sop_balancing{ false };

  /*! \brief Depth optimization by balancing ESOPs */
  bool esop_balancing{ false };

  /*! \brief Maximum number variables for cost function caching */
  uint32_t cost_cache_vars{ 3u };

  /*! \brief Be verbose. */
  bool verbose{ false };
};

/*! \brief Statistics for mapper.
 *
 * The data structure `map_stats` provides data collected by running
 * `map`.
 */
struct lut_map_stats
{
  /*! \brief Area result. */
  uint32_t area{ 0 };
  /*! \brief Worst delay result. */
  uint32_t delay{ 0 };
  /*! \brief Edge result. */
  uint32_t edges{ 0 };

  /*! \brief Total runtime. */
  stopwatch<>::duration time_total{ 0 };

  /*! \brief Cut enumeration stats. */
  cut_enumeration_stats cut_enumeration_st{};

  /*! \brief Depth and size stats for each round. */
  std::vector<std::string> round_stats{};

  void report() const
  {
    for ( auto const& stat : round_stats )
    {
      std::cout << stat;
    }
    std::cout << fmt::format( "[i] Total runtime           = {:>5.2f} secs\n", to_seconds( time_total ) );
  }
};

namespace detail
{

#pragma region cut set
/* cut data */
struct cut_enumeration_lut_cut
{
  uint32_t delay{ 0 };
  uint32_t lut_area{ 0 };
  uint32_t lut_delay{ 0 };
  float area_flow{ 0 };
  float edge_flow{ 0 };
  bool ignore{ false };
};

enum class lut_cut_sort_type
{
  DELAY,
  DELAY2,
  AREA,
  AREA2,
  NONE
};

template<typename CutType, int MaxCuts>
class lut_cut_set
{
public:
  /*! \brief Standard constructor.
   */
  lut_cut_set()
  {
    clear();
  }

  /*! \brief Assignment operator.
   */
  lut_cut_set& operator=( lut_cut_set const& other )
  {
    if ( this != &other )
    {
      _pcend = _pend = _pcuts.begin();

      auto it = other.begin();
      while ( it != other.end() )
      {
        **_pend++ = **it++;
        ++_pcend;
      }
    }

    return *this;
  }

  /*! \brief Clears a cut set.
   */
  void clear()
  {
    _pcend = _pend = _pcuts.begin();
    auto pit = _pcuts.begin();
    for ( auto& c : _cuts )
    {
      *pit++ = &c;
    }
  }

  /*! \brief Adds a cut to the end of the set.
   *
   * This function should only be called to create a set of cuts which is known
   * to be sorted and irredundant (i.e., no cut in the set dominates another
   * cut).
   *
   * \param begin Begin iterator to leaf indexes
   * \param end End iterator (exclusive) to leaf indexes
   * \return Reference to the added cut
   */
  template<typename Iterator>
  CutType& add_cut( Iterator begin, Iterator end )
  {
    assert( _pend != _pcuts.end() );

    auto& cut = **_pend++;
    cut.set_leaves( begin, end );

    ++_pcend;
    return cut;
  }

  /*! \brief Checks whether cut is dominates by any cut in the set.
   *
   * \param cut Cut outside of the set
   */
  bool is_dominated( CutType const& cut ) const
  {
    return std::find_if( _pcuts.begin(), _pcend, [&cut]( auto const* other ) { return other->dominates( cut ); } ) != _pcend;
  }

  static bool sort_delay( CutType const& c1, CutType const& c2 )
  {
    constexpr auto eps{ 0.005f };
    if ( !c1->data.ignore && c2->data.ignore )
      return true;
    if ( c1->data.ignore && !c2->data.ignore )
      return false;
    if ( c1->data.delay < c2->data.delay )
      return true;
    if ( c1->data.delay > c2->data.delay )
      return false;
    if ( c1.size() < c2.size() )
      return true;
    if ( c1.size() > c2.size() )
      return false;
    if ( c1->data.area_flow < c2->data.area_flow - eps )
      return true;
    if ( c1->data.area_flow > c2->data.area_flow + eps )
      return false;
    return c1->data.edge_flow < c2->data.edge_flow - eps;
  }

  static bool sort_delay2( CutType const& c1, CutType const& c2 )
  {
    constexpr auto eps{ 0.005f };
    if ( !c1->data.ignore && c2->data.ignore )
      return true;
    if ( c1->data.ignore && !c2->data.ignore )
      return false;
    if ( c1->data.delay < c2->data.delay )
      return true;
    if ( c1->data.delay > c2->data.delay )
      return false;
    if ( c1->data.area_flow < c2->data.area_flow - eps )
      return true;
    if ( c1->data.area_flow > c2->data.area_flow + eps )
      return false;
    if ( c1->data.edge_flow < c2->data.edge_flow - eps )
      return true;
    if ( c1->data.edge_flow > c2->data.edge_flow + eps )
      return false;
    return c1.size() < c2.size();
  }

  static bool sort_area( CutType const& c1, CutType const& c2 )
  {
    constexpr auto eps{ 0.005f };
    if ( !c1->data.ignore && c2->data.ignore )
      return true;
    if ( c1->data.ignore && !c2->data.ignore )
      return false;
    if ( c1->data.area_flow < c2->data.area_flow - eps )
      return true;
    if ( c1->data.area_flow > c2->data.area_flow + eps )
      return false;
    if ( c1->data.delay < c2->data.delay )
      return true;
    if ( c1->data.delay > c2->data.delay )
      return false;
    return c1.size() < c2.size();
  }

  static bool sort_area2( CutType const& c1, CutType const& c2 )
  {
    constexpr auto eps{ 0.005f };
    if ( !c1->data.ignore && c2->data.ignore )
      return true;
    if ( c1->data.ignore && !c2->data.ignore )
      return false;
    if ( c1->data.area_flow < c2->data.area_flow - eps )
      return true;
    if ( c1->data.area_flow > c2->data.area_flow + eps )
      return false;
    if ( c1->data.edge_flow < c2->data.edge_flow - eps )
      return true;
    if ( c1->data.edge_flow > c2->data.edge_flow + eps )
      return false;
    if ( c1.size() < c2.size() )
      return true;
    if ( c1.size() > c2.size() )
      return false;
    return c1->data.delay < c2->data.delay;
  }

  /*! \brief Compare two cuts using sorting functions.
   *
   * This method compares two cuts using a sorting function.
   *
   * \param cut1 first cut.
   * \param cut2 second cut.
   * \param sort sorting function.
   */
  static bool compare( CutType const& cut1, CutType const& cut2, lut_cut_sort_type sort = lut_cut_sort_type::NONE )
  {
    if ( sort == lut_cut_sort_type::DELAY )
    {
      return sort_delay( cut1, cut2 );
    }
    else if ( sort == lut_cut_sort_type::DELAY2 )
    {
      return sort_delay2( cut1, cut2 );
    }
    else if ( sort == lut_cut_sort_type::AREA )
    {
      return sort_area( cut1, cut2 );
    }
    else if ( sort == lut_cut_sort_type::AREA2 )
    {
      return sort_area2( cut1, cut2 );
    }
    else
    {
      return false;
    }
  }

  /*! \brief Inserts a cut into a set without checking dominance.
   *
   * This method will insert a cut into a set and maintain an order.  This
   * method doesn't remove the cuts that are dominated by `cut`.
   *
   * If `cut` is dominated by any of the cuts in the set, it will still be
   * inserted.  The caller is responsible to check whether `cut` is dominated
   * before inserting it into the set.
   *
   * \param cut Cut to insert.
   * \param sort Cut prioritization function.
   */
  void simple_insert( CutType const& cut, lut_cut_sort_type sort = lut_cut_sort_type::NONE )
  {
    /* insert cut in a sorted way */
    typename std::array<CutType*, MaxCuts>::iterator ipos = _pcuts.begin();

    if ( sort == lut_cut_sort_type::DELAY )
    {
      ipos = std::lower_bound( _pcuts.begin(), _pend, &cut, []( auto a, auto b ) { return sort_delay( *a, *b ); } );
    }
    else if ( sort == lut_cut_sort_type::DELAY2 )
    {
      ipos = std::lower_bound( _pcuts.begin(), _pend, &cut, []( auto a, auto b ) { return sort_delay2( *a, *b ); } );
    }
    else if ( sort == lut_cut_sort_type::AREA )
    {
      ipos = std::lower_bound( _pcuts.begin(), _pend, &cut, []( auto a, auto b ) { return sort_area( *a, *b ); } );
    }
    else if ( sort == lut_cut_sort_type::AREA2 )
    {
      ipos = std::lower_bound( _pcuts.begin(), _pend, &cut, []( auto a, auto b ) { return sort_area2( *a, *b ); } );
    }
    else /* NONE */
    {
      ipos == _pend;
    }

    /* too many cuts, we need to remove one */
    if ( _pend == _pcuts.end() )
    {
      /* cut to be inserted is worse than all the others, return */
      if ( ipos == _pend )
      {
        return;
      }
      else
      {
        /* remove last cut */
        --_pend;
        --_pcend;
      }
    }

    /* copy cut */
    auto& icut = *_pend;
    icut->set_leaves( cut.begin(), cut.end() );
    icut->data() = cut.data();

    if ( ipos != _pend )
    {
      auto it = _pend;
      while ( it > ipos )
      {
        std::swap( *it, *( it - 1 ) );
        --it;
      }
    }

    /* update iterators */
    _pcend++;
    _pend++;
  }

  /*! \brief Inserts a cut into a set.
   *
   * This method will insert a cut into a set and maintain an order.  Before the
   * cut is inserted into the correct position, it will remove all cuts that are
   * dominated by `cut`. Variable `skip0` tell to skip the dominance check on
   * cut zero.
   *
   * If `cut` is dominated by any of the cuts in the set, it will still be
   * inserted.  The caller is responsible to check whether `cut` is dominated
   * before inserting it into the set.
   *
   * \param cut Cut to insert.
   * \param skip0 Skip dominance check on cut zero.
   * \param sort Cut prioritization function.
   */
  void insert( CutType const& cut, bool skip0 = false, lut_cut_sort_type sort = lut_cut_sort_type::NONE )
  {
    auto begin = _pcuts.begin();

    if ( skip0 && _pend != _pcuts.begin() )
      ++begin;

    /* remove elements that are dominated by new cut */
    _pcend = _pend = std::stable_partition( begin, _pend, [&cut]( auto const* other ) { return !cut.dominates( *other ); } );

    /* insert cut in a sorted way */
    simple_insert( cut, sort );
  }

  /*! \brief Replaces a cut of the set.
   *
   * This method replaces the cut at position `index` in the set by `cut`
   * and maintains the cuts order. The function does not check whether
   * index is in the valid range.
   *
   * \param index Index of the cut to replace.
   * \param cut Cut to insert.
   */
  void replace( uint32_t index, CutType const& cut )
  {
    *_pcuts[index] = cut;
  }

  /*! \brief Begin iterator (constant).
   *
   * The iterator will point to a cut pointer.
   */
  auto begin() const { return _pcuts.begin(); }

  /*! \brief End iterator (constant). */
  auto end() const { return _pcend; }

  /*! \brief Begin iterator (mutable).
   *
   * The iterator will point to a cut pointer.
   */
  auto begin() { return _pcuts.begin(); }

  /*! \brief End iterator (mutable). */
  auto end() { return _pend; }

  /*! \brief Number of cuts in the set. */
  auto size() const { return _pcend - _pcuts.begin(); }

  /*! \brief Returns reference to cut at index.
   *
   * This function does not return the cut pointer but dereferences it and
   * returns a reference.  The function does not check whether index is in the
   * valid range.
   *
   * \param index Index
   */
  auto const& operator[]( uint32_t index ) const { return *_pcuts[index]; }

  /*! \brief Returns the best cut, i.e., the first cut.
   */
  auto& best() const { return *_pcuts[0]; }

  /*! \brief Updates the best cut.
   *
   * This method will set the cut at index `index` to be the best cut.  All
   * cuts before `index` will be moved one position higher.
   *
   * \param index Index of new best cut
   */
  void update_best( uint32_t index )
  {
    auto* best = _pcuts[index];
    for ( auto i = index; i > 0; --i )
    {
      _pcuts[i] = _pcuts[i - 1];
    }
    _pcuts[0] = best;
  }

  /*! \brief Resize the cut set, if it is too large.
   *
   * This method will resize the cut set to `size` only if the cut set has more
   * than `size` elements.  Otherwise, the size will remain the same.
   */
  void limit( uint32_t size )
  {
    if ( std::distance( _pcuts.begin(), _pend ) > static_cast<long>( size ) )
    {
      _pcend = _pend = _pcuts.begin() + size;
    }
  }

  /*! \brief Prints a cut set. */
  friend std::ostream& operator<<( std::ostream& os, lut_cut_set const& set )
  {
    for ( auto const& c : set )
    {
      os << *c << "\n";
    }
    return os;
  }

private:
  std::array<CutType, MaxCuts> _cuts;
  std::array<CutType*, MaxCuts> _pcuts;
  typename std::array<CutType*, MaxCuts>::const_iterator _pcend{ _pcuts.begin() };
  typename std::array<CutType*, MaxCuts>::iterator _pend{ _pcuts.begin() };
};
#pragma endregion

#pragma region LUT mapper
struct node_lut
{
  /* required time at node output */
  uint32_t required;
  /* number of references in the cover */
  uint32_t map_refs;
  /* references estimation */
  float est_refs;
};

template<class Ntk, bool StoreFunction, class LUTCostFn>
class lut_map_impl
{
private:
  /* special map for output drivers to perform some optimizations */
  enum class driver_type : uint32_t
  {
    none = 0,
    pos = 1,
    neg = 2,
    mixed = 3
  };

public:
<<<<<<< HEAD
  static constexpr uint32_t max_cut_num = 16;
=======
  static constexpr uint32_t max_cut_num = 32;
>>>>>>> 1134d1d6
  static constexpr uint32_t max_cut_size = 16;
  static constexpr uint32_t max_cubes = 64;
  static constexpr uint32_t max_sop_decomp_size = max_cut_size * ( max_cubes + 1 );
  using cut_t = cut<max_cut_size, cut_data<StoreFunction, cut_enumeration_lut_cut>>;
  using cut_set_t = lut_cut_set<cut_t, max_cut_num>;
  using node = typename Ntk::node;
  using cut_merge_t = typename std::array<cut_set_t*, Ntk::max_fanin_size + 1>;
  using TT = kitty::dynamic_truth_table;
  using tt_cache = truth_table_cache<TT>;
  using cost_cache = std::unordered_map<uint32_t, std::pair<uint32_t, uint32_t>>;
  using sop_t = std::vector<kitty::cube>;
  using isop_cache = std::vector<sop_t>;
  using cubes_queue_t = std::priority_queue<uint32_t, std::vector<uint32_t>, std::greater<uint32_t>>;
  using lut_info = std::pair<kitty::dynamic_truth_table, std::vector<signal<klut_network>>>;

public:
  explicit lut_map_impl( Ntk& ntk, lut_map_params const& ps, lut_map_stats& st )
      : ntk( ntk ),
        ps( ps ),
        st( st ),
        node_match( ntk.size() ),
        cuts( ntk.size() )
  {
    assert( ps.cut_enumeration_ps.cut_limit < max_cut_num && "cut_limit exceeds the compile-time limit for the maximum number of cuts" );

    if constexpr ( StoreFunction )
    {
      TT zero( 0u ), proj( 1u );
      kitty::create_nth_var( proj, 0u );

      tmp_visited.reserve( 100 );
      truth_tables.resize( 32768 );

      truth_tables.insert( zero );
      truth_tables.insert( proj );

      /* reserve cost cache */
      if constexpr ( !std::is_same<LUTCostFn, lut_unitary_cost>::value )
      {
        truth_tables_cost.reserve( 1000 );
      }

      /* reserve ISOP cache */
      if ( ps.sop_balancing || ps.esop_balancing )
      {
        isops.reserve( 32768 );
        isops.emplace_back();                       /* empty ISOP for constant */
        isops.push_back( { kitty::cube{ 1, 1 } } ); /* ISOP for variable */
      }
    }
  }

  klut_network run()
  {
    stopwatch t( st.time_total );

    /* compute and save topological order */
    topo_order.reserve( ntk.size() );
    topo_view<Ntk>( ntk ).foreach_node( [this]( auto n ) {
      topo_order.push_back( n );
    } );

    perform_mapping();
    return create_lut_network();
  }

  void run_inplace()
  {
    stopwatch t( st.time_total );

    /* compute and save topological order */
    topo_order.reserve( ntk.size() );
    topo_view<Ntk>( ntk ).foreach_node( [this]( auto n ) {
      topo_order.push_back( n );
    } );

    if ( ps.collapse_mffcs )
    {
      compute_mffcs_mapping();
      return;
    }

    perform_mapping();
    derive_mapping();
  }

private:
  void perform_mapping()
  {
    /* define area sorting function */
    lut_cut_sort_type area_sort = ( ps.area_oriented_mapping && !ps.edge_optimization ) ? lut_cut_sort_type::AREA : lut_cut_sort_type::AREA2;

    /* init the data structure */
    init_nodes();
    init_cuts();

    /* compute mapping for depth or area */
    if ( !ps.area_oriented_mapping )
    {
      compute_required_time();

      if ( ps.recompute_cuts )
      {
        compute_mapping<false, false>( lut_cut_sort_type::DELAY, true, true );
        compute_required_time();
        compute_mapping<false, false>( lut_cut_sort_type::DELAY2, true, true );
        compute_required_time();
        compute_mapping<true, false>( area_sort, true, true );
      }
      else
      {
        compute_mapping<false, false>( lut_cut_sort_type::DELAY2, true, true );
      }
    }
    else
    {
      compute_required_time();
      compute_mapping<true, false>( area_sort, false, true );
    }

    if ( ps.cut_expansion )
    {
      compute_required_time();
      expand_cuts<false>();
    }

    /* try backward area iterations */
    uint32_t i = 0;
    while ( i < ps.area_share_rounds )
    {
      compute_share_mapping( area_sort, i == 0 );

      if ( ps.cut_expansion )
      {
        expand_cuts<false>();
      }
      ++i;
    }

    /* compute mapping using global area flow */
    i = 0;
    while ( i < ps.area_flow_rounds )
    {
      compute_required_time();
      compute_mapping<true, false>( area_sort, false, ps.recompute_cuts );

      if ( ps.cut_expansion )
      {
        compute_required_time();
        expand_cuts<false>();
      }
      ++i;
    }

    /* compute mapping using exact area/edge */
    i = 0;
    while ( i < ps.ela_rounds )
    {
      compute_required_time();
      compute_mapping<true, true>( area_sort, false, ps.recompute_cuts );

      if ( ps.cut_expansion )
      {
        compute_required_time();
        expand_cuts<true>();
      }
      ++i;
    }
  }

  void init_nodes()
  {
    ntk.foreach_node( [this]( auto const& n ) {
      const auto index = ntk.node_to_index( n );
      auto& node_data = node_match[index];

      node_data.map_refs = ntk.fanout_size( n );
      node_data.est_refs = static_cast<float>( ntk.fanout_size( n ) );
    } );
  }

  void init_cuts()
  {
    /* init constant cut */
    add_zero_cut( ntk.node_to_index( ntk.get_node( ntk.get_constant( false ) ) ), false );
    if ( ntk.get_node( ntk.get_constant( false ) ) != ntk.get_node( ntk.get_constant( true ) ) )
      add_zero_cut( ntk.node_to_index( ntk.get_node( ntk.get_constant( true ) ) ), true );

    /* init PIs cuts */
    ntk.foreach_ci( [&]( auto const& n ) {
      add_unit_cut( ntk.node_to_index( n ) );
    } );
  }

  template<bool DO_AREA, bool ELA>
  void compute_mapping( lut_cut_sort_type const sort, bool preprocess, bool recompute_cuts )
  {
    cuts_total = 0;
    for ( auto const& n : topo_order )
    {
      if constexpr ( !ELA )
      {
        auto const index = ntk.node_to_index( n );
        if ( !preprocess && iteration != 0 )
        {
          node_match[index].est_refs = ( 2.0 * node_match[index].est_refs + 1.0 * node_match[index].map_refs ) / 3.0;
        }
        else
        {
          node_match[index].est_refs = static_cast<float>( node_match[index].map_refs );
        }
      }

      if ( ntk.is_constant( n ) || ntk.is_ci( n ) )
      {
        continue;
      }

      if ( recompute_cuts )
      {
        if constexpr ( Ntk::min_fanin_size == 2 && Ntk::max_fanin_size == 2 )
        {
          compute_best_cut2<DO_AREA, ELA>( n, sort, preprocess );
        }
        else
        {
          compute_best_cut<DO_AREA, ELA>( n, sort, preprocess );
        }
      }
      else
      {
        /* update cost the function and move the best one first */
        update_cut_data<DO_AREA, ELA>( n, sort );
      }
    }

    set_mapping_refs<ELA>();

    if constexpr ( DO_AREA )
    {
      ++area_iteration;
    }

    /* round stats */
    {
      std::stringstream stats;

      if ( ( sort == lut_cut_sort_type::AREA || sort == lut_cut_sort_type::AREA2 ) && ELA )
      {
        stats << fmt::format( "[i] Area     : Delay = {:8d}  Area = {:8d}  Edges = {:8d}  Cuts = {:8d}\n", delay, area, edges, cuts_total );
      }
      else if ( sort == lut_cut_sort_type::AREA || sort == lut_cut_sort_type::AREA2 )
      {
        stats << fmt::format( "[i] AreaFlow : Delay = {:8d}  Area = {:8d}  Edges = {:8d}  Cuts = {:8d}\n", delay, area, edges, cuts_total );
      }
      else if ( sort == lut_cut_sort_type::DELAY2 )
      {
        stats << fmt::format( "[i] Delay2   : Delay = {:8d}  Area = {:8d}  Edges = {:8d}  Cuts = {:8d}\n", delay, area, edges, cuts_total );
      }
      else
      {
        stats << fmt::format( "[i] Delay    : Delay = {:8d}  Area = {:8d}  Edges = {:8d}  Cuts = {:8d}\n", delay, area, edges, cuts_total );
      }
      st.round_stats.push_back( stats.str() );
    }
  }

  void compute_share_mapping( lut_cut_sort_type const sort, bool first )
  {
    /* reset required times and references except for POs */
    compute_share_mapping_init( first );

    for ( auto it = topo_order.rbegin(); it != topo_order.rend(); ++it )
    {
      auto const index = ntk.node_to_index( *it );

      /* skip not used nodes */
      if ( node_match[index].map_refs == 0 )
        continue;

      /* update cost the function and move the best one first */
      update_cut_data_share( *it, sort );
    }

    /* propagate correct arrival times and compute stats */
    propagate_arrival_times();

    /* round stats */
    {
      st.round_stats.push_back( fmt::format( "[i] AreaSh   : Delay = {:8d}  Area = {:8d}  Edges = {:8d}  Cuts = {:8d}\n", delay, area, edges, cuts_total ) );
    }
  }

  template<bool ELA>
  void expand_cuts()
  {
    /* cut expansion is not yet compatible with truth table computation */
    if constexpr ( StoreFunction )
      return;

    /* don't expand if cut recomputed cuts is off */
    if ( !ps.recompute_cuts )
      return;

    for ( auto const& n : topo_order )
    {
      if ( ntk.is_constant( n ) || ntk.is_ci( n ) )
      {
        continue;
      }

      expand_cuts_node( n );
    }

    set_mapping_refs<ELA>();

    std::string stats = fmt::format( "[i] Reduce   : Delay = {:8d}  Area = {:8d}  Edges = {:8d}  Cuts = {:8d}\n", delay, area, edges, cuts_total );
    st.round_stats.push_back( stats );
  }

  template<bool ELA>
  void set_mapping_refs()
  {
    if constexpr ( !ELA )
    {
      for ( auto i = 0u; i < node_match.size(); ++i )
      {
        node_match[i].map_refs = 0u;
      }
    }

    /* compute the current worst delay and update the mapping refs */
    delay = 0;
    ntk.foreach_co( [this]( auto s ) {
      const auto index = ntk.node_to_index( ntk.get_node( s ) );

      delay = std::max( delay, cuts[index][0]->data.delay );

      if constexpr ( !ELA )
      {
        ++node_match[index].map_refs;
      }
    } );

    /* compute current area and update mapping refs in top-down order */
    area = 0;
    edges = 0;
    for ( auto it = topo_order.rbegin(); it != topo_order.rend(); ++it )
    {
      /* skip constants and PIs */
      if ( ntk.is_constant( *it ) || ntk.is_ci( *it ) )
      {
        continue;
      }

      const auto index = ntk.node_to_index( *it );
      auto& node_data = node_match[index];

      /* continue if not referenced in the cover */
      if ( node_match[index].map_refs == 0u )
        continue;

      auto& best_cut = cuts[index][0];

      if constexpr ( !ELA )
      {
        for ( auto const leaf : best_cut )
        {
          node_match[leaf].map_refs++;
        }
      }
      area += best_cut->data.lut_area;
      edges += best_cut.size();
    }

    ++iteration;
  }

  void compute_required_time()
  {
    for ( auto i = 0u; i < node_match.size(); ++i )
    {
      node_match[i].required = UINT32_MAX >> 1;
    }

    /* return in case of area_oriented_mapping */
    if ( iteration == 0 || ps.area_oriented_mapping )
      return;

    uint32_t required = delay;

    /* relax delay constraints */
    if ( ps.required_delay == 0.0f && ps.relax_required > 0.0f )
    {
      required *= ( 100.0 + ps.relax_required ) / 100.0;
    }

    if ( ps.required_delay != 0 )
    {
      /* Global target time constraint */
      if ( ps.required_delay < delay )
      {
        if ( !ps.area_oriented_mapping && iteration == 1 )
          std::cerr << fmt::format( "[i] MAP WARNING: cannot meet the target required time of {:.2f}", ps.required_delay ) << std::endl;
      }
      else
      {
        required = ps.required_delay;
      }
    }

    /* set the required time at POs */
    ntk.foreach_co( [&]( auto const& s ) {
      const auto index = ntk.node_to_index( ntk.get_node( s ) );
      node_match[index].required = required;
    } );

    /* propagate required time to the PIs */
    for ( auto it = topo_order.rbegin(); it != topo_order.rend(); ++it )
    {
      if ( ntk.is_ci( *it ) || ntk.is_constant( *it ) )
        continue;

      const auto index = ntk.node_to_index( *it );

      if ( node_match[index].map_refs == 0 )
        continue;

      /* in case of decomposition cost */
      if constexpr ( StoreFunction )
      {
        if ( ps.sop_balancing || ps.esop_balancing )
        {
          compute_balancing_cost_required( index );
          continue;
        }
      }

      for ( auto leaf : cuts[index][0] )
      {
        node_match[leaf].required = std::min( node_match[leaf].required, node_match[index].required - cuts[index][0]->data.lut_delay );
      }
    }
  }

  void propagate_arrival_times()
  {
    area = 0;
    edges = 0;
    for ( auto const& n : topo_order )
    {
      auto index = ntk.node_to_index( n );

      if ( ntk.is_ci( n ) || ntk.is_constant( n ) )
      {
        continue;
      }

      /* propagate arrival time */
      uint32_t node_delay = 0;
      auto& best_cut = cuts[index].best();

      for ( auto leaf : best_cut )
      {
        const auto& best_leaf_cut = cuts[leaf][0];
        node_delay = std::max( node_delay, best_leaf_cut->data.delay );
      }

      best_cut->data.delay = node_delay + best_cut->data.lut_delay;

      /* continue if not referenced in the cover */
      if ( node_match[index].map_refs == 0u )
        continue;

      /* update stats */
      area += best_cut->data.lut_area;
      edges += best_cut.size();
    }

    /* update worst delay */
    delay = 0;
    ntk.foreach_co( [this]( auto s ) {
      const auto index = ntk.node_to_index( ntk.get_node( s ) );
      delay = std::max( delay, cuts[index][0]->data.delay );
    } );
  }

  void compute_share_mapping_init( bool first )
  {
    /* reset the mapping references and the required time */
    for ( auto i = 0u; i < node_match.size(); ++i )
    {
      node_match[i].required = UINT32_MAX >> 1;
      if ( !first )
        node_match[i].est_refs = ( 2.0 * node_match[i].est_refs + 1.0 * node_match[i].map_refs ) / 3.0;
      else
        node_match[i].est_refs = std::max( 1.0, ( 1.0 * node_match[i].est_refs + 2.0 * node_match[i].map_refs ) / 3.0 );
      node_match[i].map_refs = 0;

      /* update flows if in area-oriented mapping */
      if ( ps.area_oriented_mapping )
        compute_cut_data<false>( cuts[i].best(), ntk.index_to_node( i ), false );
    }

    uint32_t required = delay;
    if ( ps.required_delay == 0.0f && ps.relax_required > 0.0f )
    {
      required *= ( 100.0 + ps.relax_required ) / 100.0;
    }

    if ( ps.required_delay != 0 )
    {
      /* Global target time constraint */
      if ( ps.required_delay < delay )
      {
        if ( !ps.area_oriented_mapping && iteration == 1 )
          std::cerr << fmt::format( "[i] MAP WARNING: cannot meet the target required time of {:.2f}", ps.required_delay ) << std::endl;
      }
      else
      {
        required = ps.required_delay;
      }
    }

    /* set the required time at POs */
    ntk.foreach_co( [&]( auto const& s ) {
      const auto index = ntk.node_to_index( ntk.get_node( s ) );
      node_match[index].required = required;
      node_match[index].map_refs++;
    } );
  }

  template<bool DO_AREA, bool ELA>
  void compute_best_cut2( node const& n, lut_cut_sort_type const sort, bool preprocess, bool is_new = false )
  {
    auto index = ntk.node_to_index( n );
    auto& node_data = node_match[index];
    cut_t best_cut;

    /* compute cuts */
    const auto fanin = 2;
    uint32_t pairs{ 1 };
    ntk.foreach_fanin( ntk.index_to_node( index ), [this, &pairs]( auto child, auto i ) {
      lcuts[i] = &cuts[ntk.node_to_index( ntk.get_node( child ) )];
      pairs *= static_cast<uint32_t>( lcuts[i]->size() );
    } );
    lcuts[2] = &cuts[index];
    auto& rcuts = *lcuts[fanin];

    if constexpr ( DO_AREA )
    {
      if ( iteration != 0 && node_data.map_refs > 0 )
      {
        cut_deref( rcuts[0] );
      }
    }

    /* recompute the data of the best cut */
    if ( iteration != 0 && !is_new )
    {
      best_cut = rcuts[0];
      compute_cut_data<ELA>( best_cut, n, true );
    }

    /* clear cuts */
    rcuts.clear();

    /* insert the previous best cut */
    if ( iteration != 0 && !preprocess && !is_new )
    {
      rcuts.simple_insert( best_cut, sort );
    }

    cut_t new_cut;
    std::vector<cut_t const*> vcuts( fanin );

    for ( auto const& c1 : *lcuts[0] )
    {
      for ( auto const& c2 : *lcuts[1] )
      {
        if ( !c1->merge( *c2, new_cut, ps.cut_enumeration_ps.cut_size ) )
        {
          continue;
        }

        if ( ps.remove_dominated_cuts && rcuts.is_dominated( new_cut ) )
        {
          continue;
        }

        if constexpr ( StoreFunction )
        {
          vcuts[0] = c1;
          vcuts[1] = c2;
          new_cut->func_id = compute_truth_table( index, vcuts, new_cut );
        }

        compute_cut_data<ELA>( new_cut, ntk.index_to_node( index ), true );

        /* check required time */
        if constexpr ( DO_AREA )
        {
          if ( preprocess || new_cut->data.delay <= node_data.required )
          {
            if ( ps.remove_dominated_cuts )
              rcuts.insert( new_cut, false, sort );
            else
              rcuts.simple_insert( new_cut, sort );
          }
        }
        else
        {
          if ( ps.remove_dominated_cuts )
            rcuts.insert( new_cut, false, sort );
          else
            rcuts.simple_insert( new_cut, sort );
        }
      }
    }

    cuts_total += rcuts.size();

    /* limit the maximum number of cuts */
    rcuts.limit( ps.cut_enumeration_ps.cut_limit );

    /* replace the new best cut with previous one */
    if ( preprocess && !is_new && rcuts[0]->data.delay > node_data.required )
      rcuts.replace( 0, best_cut );

    /* add trivial cut */
    if ( rcuts.size() > 1 || ( *rcuts.begin() )->size() > 1 )
    {
      add_unit_cut( index );
    }

    if constexpr ( DO_AREA )
    {
      if ( iteration != 0 && node_data.map_refs > 0 )
      {
        cut_ref( rcuts[0] );
      }
    }
  }

  template<bool DO_AREA, bool ELA>
  void compute_best_cut( node const& n, lut_cut_sort_type const sort, bool preprocess, bool is_new = false )
  {
    auto index = ntk.node_to_index( n );
    auto& node_data = node_match[index];
    cut_t best_cut;

    /* compute cuts */
    uint32_t pairs{ 1 };
    std::vector<uint32_t> cut_sizes;
    ntk.foreach_fanin( ntk.index_to_node( index ), [this, &pairs, &cut_sizes]( auto child, auto i ) {
      lcuts[i] = &cuts[ntk.node_to_index( ntk.get_node( child ) )];
      cut_sizes.push_back( static_cast<uint32_t>( lcuts[i]->size() ) );
      pairs *= cut_sizes.back();
    } );
    const auto fanin = cut_sizes.size();
    lcuts[fanin] = &cuts[index];
    auto& rcuts = *lcuts[fanin];

    if constexpr ( DO_AREA )
    {
      if ( iteration != 0 && node_data.map_refs > 0 )
      {
        cut_deref( rcuts[0] );
      }
    }

    /* recompute the data of the best cut */
    if ( iteration != 0 && !is_new )
    {
      best_cut = rcuts[0];
      compute_cut_data<ELA>( best_cut, n, true );
    }

    /* clear cuts */
    rcuts.clear();

    /* insert the previous best cut */
    if ( iteration != 0 && !preprocess && !is_new )
    {
      rcuts.simple_insert( best_cut, sort );
    }

    if ( fanin > 1 && fanin <= ps.cut_enumeration_ps.fanin_limit )
    {
      cut_t new_cut, tmp_cut;

      std::vector<cut_t const*> vcuts( fanin );

      foreach_mixed_radix_tuple( cut_sizes.begin(), cut_sizes.end(), [&]( auto begin, auto end ) {
        auto it = vcuts.begin();
        auto i = 0u;
        while ( begin != end )
        {
          *it++ = &( ( *lcuts[i++] )[*begin++] );
        }

        if ( !vcuts[0]->merge( *vcuts[1], new_cut, ps.cut_enumeration_ps.cut_size ) )
        {
          return true; /* continue */
        }

        for ( i = 2; i < fanin; ++i )
        {
          tmp_cut = new_cut;
          if ( !vcuts[i]->merge( tmp_cut, new_cut, ps.cut_enumeration_ps.cut_size ) )
          {
            return true; /* continue */
          }
        }

        if ( ps.remove_dominated_cuts && rcuts.is_dominated( new_cut ) )
        {
          return true; /* continue */
        }

        if constexpr ( StoreFunction )
        {
          new_cut->func_id = compute_truth_table( index, vcuts, new_cut );
        }

        compute_cut_data<ELA>( new_cut, index, true );

        /* check required time */
        if constexpr ( DO_AREA )
        {
          if ( preprocess || new_cut->data.delay <= node_data.required )
          {
            if ( ps.remove_dominated_cuts )
              rcuts.insert( new_cut, false, sort );
            else
              rcuts.simple_insert( new_cut, sort );
          }
        }
        else
        {
          if ( ps.remove_dominated_cuts )
            rcuts.insert( new_cut, false, sort );
          else
            rcuts.simple_insert( new_cut, sort );
        }

        return true;
      } );

      /* limit the maximum number of cuts */
      rcuts.limit( ps.cut_enumeration_ps.cut_limit );
    }
    else if ( fanin == 1 )
    {
      for ( auto const& cut : *lcuts[0] )
      {
        cut_t new_cut = *cut;

        if constexpr ( StoreFunction )
        {
          new_cut->func_id = compute_truth_table( index, { cut }, new_cut );
        }

        compute_cut_data<ELA>( new_cut, index, true );

        if constexpr ( DO_AREA )
        {
          if ( preprocess || new_cut->data.delay <= node_data.required )
          {
            if ( ps.remove_dominated_cuts )
              rcuts.insert( new_cut, false, sort );
            else
              rcuts.simple_insert( new_cut, sort );
          }
        }
        else
        {
          if ( ps.remove_dominated_cuts )
            rcuts.insert( new_cut, false, sort );
          else
            rcuts.simple_insert( new_cut, sort );
        }
      }

      /* limit the maximum number of cuts */
      rcuts.limit( ps.cut_enumeration_ps.cut_limit );
    }

    cuts_total += rcuts.size();

    /* replace the new best cut with previous one */
    if ( preprocess && !is_new && rcuts[0]->data.delay > node_data.required )
      rcuts.replace( 0, best_cut );

    add_unit_cut( index );

    if constexpr ( DO_AREA )
    {
      if ( iteration != 0 && node_data.map_refs > 0 )
      {
        cut_ref( rcuts[0] );
      }
    }
  }

  template<bool DO_AREA, bool ELA>
  void update_cut_data( node const& n, lut_cut_sort_type const sort )
  {
    auto index = ntk.node_to_index( n );
    auto& node_data = node_match[index];
    auto& node_cut_set = cuts[index];
    uint32_t best_cut_index = 0;
    uint32_t cut_index = 0;

    cut_t const* best_cut = &node_cut_set.best();

    if constexpr ( DO_AREA )
    {
      if ( iteration != 0 && node_data.map_refs > 0 )
      {
        cut_deref( *best_cut );
      }
    }

    /* recompute the data for all the cuts and pick the best */
    for ( cut_t* cut : node_cut_set )
    {
      /* skip trivial cut */
      if ( cut->size() == 1 && *cut->begin() == index )
      {
        ++cut_index;
        continue;
      }

      compute_cut_data<ELA>( *cut, n, false );

      /* update best */
      if constexpr ( DO_AREA )
      {
        if ( ( *cut )->data.delay <= node_data.required )
        {
          if ( node_cut_set.compare( *cut, *best_cut, sort ) )
          {
            best_cut = cut;
            best_cut_index = cut_index;
          }
        }
      }
      else
      {
        if ( node_cut_set.compare( *cut, *best_cut, sort ) )
        {
          best_cut = cut;
          best_cut_index = cut_index;
        }
      }

      ++cut_index;
    }

    if constexpr ( DO_AREA || ELA )
    {
      if ( iteration != 0 && node_data.map_refs > 0 )
      {
        cut_ref( *best_cut );
      }
    }

    /* update the best cut */
    node_cut_set.update_best( best_cut_index );
  }

  void update_cut_data_share( node const& n, lut_cut_sort_type const sort )
  {
    auto index = ntk.node_to_index( n );
    auto& node_data = node_match[index];
    auto& node_cut_set = cuts[index];
    uint32_t best_cut_index = 0;
    uint32_t cut_index = 0;

    cut_t const* best_cut = &node_cut_set.best();

    /* recompute the data for all the cuts and pick the best */
    for ( cut_t* cut : node_cut_set )
    {
      /* skip trivial cut */
      if ( cut->size() == 1 && *cut->begin() == index )
      {
        ++cut_index;
        continue;
      }

      compute_cut_data_share( *cut );

      /* update best */
      if ( ( *cut )->data.delay <= node_data.required )
      {
        if ( node_cut_set.compare( *cut, *best_cut, sort ) )
        {
          best_cut = cut;
          best_cut_index = cut_index;
        }
      }

      ++cut_index;
    }

    /* propagate required times backward and reference the leaves */
    for ( auto leaf : *best_cut )
    {
      node_match[leaf].required = std::min( node_match[leaf].required, node_data.required - ( *best_cut )->data.lut_delay );
      node_match[leaf].map_refs++;
    }

    /* update the best cut */
    node_cut_set.update_best( best_cut_index );
  }

  void expand_cuts_node( node const& n )
  {
    auto index = ntk.node_to_index( n );
    auto& node_data = node_match[index];
    cut_t best_cut = cuts[index][0];

    if ( node_data.map_refs == 0 )
      return;

    /* update delay */
    uint32_t delay_update = 0;
    for ( auto const leaf : best_cut )
    {
      delay_update = std::max( delay_update, cuts[leaf][0]->data.delay + best_cut->data.lut_delay );
    }
    best_cut->data.delay = delay_update;

    auto const area_before = cut_deref( best_cut );

    uint32_t cost_before = 0;

    std::vector<uint32_t> leaves;

    /* mark volume */
    ntk.incr_trav_id();
    for ( auto const leaf : best_cut )
    {
      ntk.set_visited( ntk.index_to_node( leaf ), ntk.trav_id() );
      leaves.push_back( leaf );

      /* MFFC leaves */
      if ( node_match[leaf].map_refs == 0 )
        ++cost_before;
    }
    mark_cut_volume_rec( n );

    /* improve cut */
    while ( improve_cut( leaves ) )
      ;

    /* measure improvement */
    uint32_t cost_after = 0;
    for ( auto const leaf : leaves )
    {
      /* MFFC leaves */
      if ( node_match[leaf].map_refs == 0 )
        ++cost_after;
    }

    assert( cost_after <= cost_before );

    /* create the new cut */
    cut_t new_cut;
    new_cut.set_leaves( leaves.begin(), leaves.end() );
    new_cut->data = best_cut->data;

    uint32_t delay_after = 0;
    for ( auto const leaf : leaves )
    {
      delay_after = std::max( delay_after, cuts[leaf][0]->data.delay + new_cut->data.lut_delay );
    }
    new_cut->data.delay = delay_after;

    auto const area_after = cut_ref( new_cut );

    /* new cut is better */
    if ( area_after <= area_before && new_cut->data.delay <= node_data.required )
    {
      cuts[index].replace( 0, new_cut );
    }
    else
    {
      /* restore */
      cut_deref( new_cut );
      cut_ref( best_cut );
    }
  }

  bool improve_cut( std::vector<uint32_t>& leaves )
  {
    if ( improve_cut_expand0( leaves ) )
      return true;

    if ( leaves.size() < ps.cut_enumeration_ps.cut_size && improve_cut_expand1( leaves ) )
      return true;

    assert( leaves.size() <= ps.cut_enumeration_ps.cut_size );
    return false;
  }

  bool improve_cut_expand0( std::vector<uint32_t>& leaves )
  {
    for ( auto it = leaves.begin(); it != leaves.end(); ++it )
    {
      if ( ntk.is_ci( *it ) )
        continue;

      /* test if expansion would increase the number of leaves */
      int marked = 0;
      ntk.foreach_fanin( ntk.index_to_node( *it ), [&]( auto const& f ) {
        if ( !ntk.is_constant( ntk.get_node( f ) ) && ntk.visited( ntk.get_node( f ) ) != ntk.trav_id() )
          ++marked;
      } );

      if ( marked > 1 )
        continue;

      /* check that the cost does not increase */
      marked = 0;
      if ( node_match[*it].map_refs == 0 )
        --marked;

      ntk.foreach_fanin( ntk.index_to_node( *it ), [&]( auto const& f ) {
        if ( ntk.is_constant( ntk.get_node( f ) ) )
          return;
        auto const index = ntk.node_to_index( ntk.get_node( f ) );
        if ( ntk.visited( ntk.get_node( f ) ) != ntk.trav_id() && node_match[index].map_refs == 0 )
          ++marked;
      } );

      /* not referenced leaves don't increase from the transformation */
      if ( marked <= 0 )
      {
        /* update leaves */
        uint32_t n = *it;
        leaves.erase( it );
        ntk.foreach_fanin( n, [&]( auto const& f ) {
          auto const index = ntk.node_to_index( ntk.get_node( f ) );
          if ( !ntk.is_constant( ntk.get_node( f ) ) && ntk.visited( ntk.get_node( f ) ) != ntk.trav_id() )
          {
            leaves.push_back( index );
            ntk.set_visited( ntk.get_node( f ), ntk.trav_id() );
          }
        } );
        return true;
      }
    }

    return false;
  }

  bool improve_cut_expand1( std::vector<uint32_t>& leaves )
  {
    for ( auto it = leaves.begin(); it != leaves.end(); ++it )
    {
      if ( ntk.is_ci( *it ) )
        continue;

      /* test if expansion would increase the number of leaves by more than 1*/
      int marked = 0;
      ntk.foreach_fanin( ntk.index_to_node( *it ), [&]( auto const& f ) {
        if ( !ntk.is_constant( ntk.get_node( f ) ) && ntk.visited( ntk.get_node( f ) ) != ntk.trav_id() )
          ++marked;
      } );

      if ( marked > 2 )
        continue;

      /* check that the cost reduces */
      marked = 0;
      if ( node_match[*it].map_refs == 0 )
        --marked;

      ntk.foreach_fanin( ntk.index_to_node( *it ), [&]( auto const& f ) {
        if ( ntk.is_constant( ntk.get_node( f ) ) )
          return;
        auto const index = ntk.node_to_index( ntk.get_node( f ) );
        if ( ntk.visited( ntk.get_node( f ) ) != ntk.trav_id() && node_match[index].map_refs == 0 )
          ++marked;
      } );

      /* not referenced leaves should be reduced by the transformation */
      if ( marked < 0 )
      {
        /* update leaves */
        uint32_t n = *it;
        leaves.erase( it );
        ntk.foreach_fanin( n, [&]( auto const& f ) {
          auto const index = ntk.node_to_index( ntk.get_node( f ) );
          if ( !ntk.is_constant( ntk.get_node( f ) ) && ntk.visited( ntk.get_node( f ) ) != ntk.trav_id() )
          {
            leaves.push_back( index );
            ntk.set_visited( ntk.get_node( f ), ntk.trav_id() );
          }
        } );
        return true;
      }
    }

    return false;
  }

  template<typename CutType = cut_t>
  uint32_t cut_ref( CutType const& cut )
  {
    uint32_t count = cut->data.lut_area;

    for ( auto leaf : cut )
    {
      if ( ntk.is_ci( ntk.index_to_node( leaf ) ) || ntk.is_constant( ntk.index_to_node( leaf ) ) )
      {
        continue;
      }

      /* Recursive referencing if leaf was not referenced */
      if ( node_match[leaf].map_refs++ == 0u )
      {
        count += cut_ref<cut_t>( cuts[leaf][0] );
      }
    }

    return count;
  }

  template<typename CutType = cut_t>
  uint32_t cut_deref( CutType const& cut )
  {
    uint32_t count = cut->data.lut_area;

    for ( auto leaf : cut )
    {
      if ( ntk.is_ci( ntk.index_to_node( leaf ) ) || ntk.is_constant( ntk.index_to_node( leaf ) ) )
      {
        continue;
      }

      /* Recursive referencing if leaf was not referenced */
      if ( --node_match[leaf].map_refs == 0u )
      {
        count += cut_deref<cut_t>( cuts[leaf][0] );
      }
    }

    return count;
  }

  template<typename CutType = cut_t>
  uint32_t cut_measure_mffc( CutType const& cut )
  {
    tmp_visited.clear();

    uint32_t count = cut_ref_visit<CutType>( cut );

    /* dereference visited */
    for ( auto const& s : tmp_visited )
    {
      --node_match[s].map_refs;
    }

    return count;
  }

  template<typename CutType = cut_t>
  uint32_t cut_ref_visit( CutType const& cut )
  {
    uint32_t count = cut->data.lut_area;

    for ( auto leaf : cut )
    {
      if ( ntk.is_ci( ntk.index_to_node( leaf ) ) || ntk.is_constant( ntk.index_to_node( leaf ) ) )
      {
        continue;
      }

      /* add to visited */
      tmp_visited.push_back( leaf );

      /* Recursive referencing if leaf was not referenced */
      if ( node_match[leaf].map_refs++ == 0u )
      {
        count += cut_ref_visit<cut_t>( cuts[leaf][0] );
      }
    }

    return count;
  }

  uint32_t cut_edge_ref( cut_t const& cut )
  {
    uint32_t count = cut.size();

    for ( auto leaf : cut )
    {
      if ( ntk.is_ci( ntk.index_to_node( leaf ) ) || ntk.is_constant( ntk.index_to_node( leaf ) ) )
      {
        continue;
      }

      /* Recursive referencing if leaf was not referenced */
      if ( node_match[leaf].map_refs++ == 0u )
      {
        count += cut_edge_ref( cuts[leaf][0] );
      }
    }
    return count;
  }

  template<typename CutType = cut_t>
  uint32_t cut_edge_deref( CutType const& cut )
  {
    uint32_t count;
    count = cut.size();

    for ( auto leaf : cut )
    {
      if ( ntk.is_ci( ntk.index_to_node( leaf ) ) || ntk.is_constant( ntk.index_to_node( leaf ) ) )
      {
        continue;
      }

      /* Recursive referencing if leaf was not referenced */
      if ( --node_match[leaf].map_refs == 0u )
      {
        count += cut_edge_deref<cut_t>( cuts[leaf][0] );
      }
    }
    return count;
  }

  void mark_cut_volume_rec( node const& n )
  {
    if ( ntk.visited( n ) == ntk.trav_id() )
      return;

    ntk.set_visited( n, ntk.trav_id() );

    ntk.foreach_fanin( n, [&]( auto const& f ) {
      mark_cut_volume_rec( ntk.get_node( f ) );
    } );
  }

  /* compute positions of leave indices in cut `sub` (subset) with respect to
   * leaves in cut `sup` (super set).
   *
   * Example:
   *   compute_truth_table_support( {1, 3, 6}, {0, 1, 2, 3, 6, 7} ) = {1, 3, 4}
   */
  void compute_truth_table_support( cut_t const& sub, cut_t const& sup, TT& tt )
  {
    std::vector<uint8_t> support( sub.size() );

    size_t j = 0;
    auto itp = sup.begin();
    for ( auto i : sub )
    {
      itp = std::find( itp, sup.end(), i );
      support[j++] = static_cast<uint8_t>( std::distance( sup.begin(), itp ) );
    }

    /* swap variables in the truth table */
    for ( int i = j - 1; i >= 0; --i )
    {
      assert( i <= support[i] );
      kitty::swap_inplace( tt, i, support[i] );
    }
  }

  template<bool ELA>
  void compute_cut_data( cut_t& cut, node const& n, bool recompute_cut_cost )
  {
    uint32_t lut_area = 0;
    uint32_t lut_delay = 0;

    if ( recompute_cut_cost )
    {
      cut->data.ignore = false;
      if constexpr ( StoreFunction )
      {
        if ( ps.sop_balancing || ps.esop_balancing )
<<<<<<< HEAD
        {
          compute_isop( cut );
        }
        else
        {
=======
        {
          compute_isop( cut );
        }
        else
        {
>>>>>>> 1134d1d6
          if constexpr ( !std::is_same<LUTCostFn, lut_unitary_cost>::value )
          {
            if ( auto it = truth_tables_cost.find( cut->func_id ); it != truth_tables_cost.end() )
            {
              std::tie( lut_area, lut_delay ) = it->second;
            }
            else
            {
              auto cost = lut_cost( truth_tables[cut->func_id] );
              if ( truth_tables[cut->func_id].num_vars() <= ps.cost_cache_vars )
              {
                /* cache it */
                truth_tables_cost[cut->func_id] = cost;
              }
              lut_area = cost.first;
              lut_delay = cost.second;
            }
          }
          else
          {
            std::tie( lut_area, lut_delay ) = lut_cost( truth_tables[cut->func_id] );
          }
        }
      }
      else
      {
        std::tie( lut_area, lut_delay ) = lut_cost( cut.size() );
      }
    }
    else
    {
      lut_area = cut->data.lut_area;
      lut_delay = cut->data.lut_delay;

      if constexpr ( StoreFunction )
      {
        if ( ps.sop_balancing || ps.esop_balancing )
        {
          /* reset fields to be recomputed */
          cut->data.lut_area = 0;
          cut->data.lut_delay = 0;
        }
      }
    }

    if constexpr ( ELA )
    {
      uint32_t delay{ 0 };
      for ( auto leaf : cut )
      {
        const auto& best_leaf_cut = cuts[leaf][0];
        delay = std::max( delay, best_leaf_cut->data.delay );
      }

      cut->data.delay = lut_delay + delay;
      cut->data.lut_area = lut_area;
      cut->data.lut_delay = lut_delay;
      if ( ps.edge_optimization )
      {
        cut->data.area_flow = static_cast<float>( cut_ref( cut ) );
        cut->data.edge_flow = static_cast<float>( cut_edge_deref( cut ) );
      }
      else
      {
        cut->data.area_flow = static_cast<float>( cut_measure_mffc( cut ) );
        cut->data.edge_flow = 0;
      }
    }
    else
    {
      uint32_t delay{ 0 };

      float area_flow = static_cast<float>( lut_area );
      float edge_flow = cut.size();

      for ( auto leaf : cut )
      {
        const auto& best_leaf_cut = cuts[leaf][0];
        delay = std::max( delay, best_leaf_cut->data.delay );
        if ( node_match[leaf].map_refs > 0 && leaf != 0 )
        {
          area_flow += best_leaf_cut->data.area_flow / node_match[leaf].est_refs;
          edge_flow += best_leaf_cut->data.edge_flow / node_match[leaf].est_refs;
        }
        else
        {
          area_flow += best_leaf_cut->data.area_flow;
          edge_flow += best_leaf_cut->data.edge_flow;
        }
      }

      cut->data.delay = lut_delay + delay;
      cut->data.lut_area = lut_area;
      cut->data.lut_delay = lut_delay;
      cut->data.area_flow = area_flow;
      cut->data.edge_flow = edge_flow;
    }

    if constexpr ( StoreFunction )
    {
      if ( ps.sop_balancing || ps.esop_balancing )
      {
        /* compute delay and area */
        compute_balancing_cost( cut );
      }
    }
  }

  void compute_cut_data_share( cut_t& cut )
  {
    uint32_t delay{ 0 };
    float area_flow = static_cast<float>( cut->data.lut_area );
    float edge_flow = cut.size();

    for ( auto leaf : cut )
    {
      const auto& best_leaf_cut = cuts[leaf][0];
      delay = std::max( delay, best_leaf_cut->data.delay );
      /* flow contribution is added only for not shared leaves */
      if ( node_match[leaf].map_refs == 0 && leaf != 0 )
      {
        area_flow += best_leaf_cut->data.area_flow / node_match[leaf].est_refs;
        edge_flow += best_leaf_cut->data.edge_flow / node_match[leaf].est_refs;
      }
    }

    cut->data.delay = cut->data.lut_delay + delay;
    cut->data.area_flow = area_flow;
    cut->data.edge_flow = edge_flow;
  }

  void add_zero_cut( uint32_t index, bool phase )
  {
    auto& cut = cuts[index].add_cut( &index, &index ); /* fake iterator for emptyness */

    if constexpr ( StoreFunction )
    {
      if ( phase )
        cut->func_id = 1;
      else
        cut->func_id = 0;
    }
  }

  void add_unit_cut( uint32_t index )
  {
    auto& cut = cuts[index].add_cut( &index, &index + 1 );

    if constexpr ( StoreFunction )
    {
      cut->func_id = 2;
    }
  }

  inline bool fast_support_minimization( TT& tt, cut_t& res )
  {
    uint32_t support = 0u;
    uint32_t support_size = 0u;
    for ( uint32_t i = 0u; i < tt.num_vars(); ++i )
    {
      if ( kitty::has_var( tt, i ) )
      {
        support |= 1u << i;
        ++support_size;
      }
    }

    /* has not minimized support? */
    if ( ( support & ( support + 1u ) ) != 0u )
    {
      return false;
    }

    /* variables not in the support are the most significative */
    if ( support_size != res.size() )
    {
      std::vector<uint32_t> leaves( res.begin(), res.begin() + support_size );
      res.set_leaves( leaves.begin(), leaves.end() );
      tt = kitty::shrink_to( tt, support_size );
    }

    return true;
  }

  uint32_t compute_truth_table( uint32_t index, std::vector<cut_t const*> const& vcuts, cut_t& res )
  {
    // stopwatch t( st.cut_enumeration_st.time_truth_table ); /* runtime optimized */

    std::vector<TT> tt( vcuts.size() );
    auto i = 0;
    for ( auto const& cut : vcuts )
    {
      tt[i] = kitty::extend_to( truth_tables[( *cut )->func_id], res.size() );
      compute_truth_table_support( *cut, res, tt[i] );
      ++i;
    }

    auto tt_res = ntk.compute( ntk.index_to_node( index ), tt.begin(), tt.end() );

    if ( ps.cut_enumeration_ps.minimize_truth_table && !fast_support_minimization( tt_res, res ) )
    {
      const auto support = kitty::min_base_inplace( tt_res );
      if ( support.size() != res.size() )
      {
        auto tt_res_shrink = shrink_to( tt_res, static_cast<unsigned>( support.size() ) );
        std::vector<uint32_t> leaves_before( res.begin(), res.end() );
        std::vector<uint32_t> leaves_after( support.size() );

        auto it_support = support.begin();
        auto it_leaves = leaves_after.begin();
        while ( it_support != support.end() )
        {
          *it_leaves++ = leaves_before[*it_support++];
        }
        res.set_leaves( leaves_after.begin(), leaves_after.end() );
        return truth_tables.insert( tt_res_shrink );
      }
    }

    return truth_tables.insert( tt_res );
  }

  void compute_mffcs_mapping()
  {
    ntk.clear_mapping();

    /* map POs */
    ntk.foreach_co( [&]( auto const& f ) {
      node const& n = ntk.get_node( f );
      if ( ntk.is_ci( n ) || ntk.is_constant( n ) )
        return;

      compute_mffc_mapping_node( n );
    } );

    for ( auto it = topo_order.rbegin(); it != topo_order.rend(); ++it )
    {
      node const& n = *it;
      if ( ntk.is_ci( n ) || ntk.is_constant( n ) )
        continue;
      if ( ntk.fanout_size( n ) <= 1 ) /* it should be unnecessary */
        continue;

      /* create MFFC cut */
      compute_mffc_mapping_node( n );
    }

    st.area = area;
    st.delay = delay;
    st.edges = edges;

    {
      std::stringstream stats;
      stats << fmt::format( "[i] Area MFFC: Delay = {:8d}  Area = {:8d}  Edges = {:8d}  Cuts = {:8d}\n", delay, area, edges, cuts_total );
      st.round_stats.push_back( stats.str() );
    }
  }

  void compute_mffc_mapping_node( node const& n )
  {
    uint32_t lut_area, lut_delay;

    /* create FC cut */
    std::vector<node> inner, leaves;
    ntk.incr_trav_id();
    get_fc_nodes_rec( n, inner );

    /* extract leaves */
    for ( auto const& g : inner )
    {
      ntk.foreach_fanin( g, [&]( auto const& f ) {
        if ( ntk.visited( ntk.get_node( f ) ) != ntk.trav_id() && !ntk.is_constant( ntk.get_node( f ) ) )
        {
          leaves.push_back( ntk.get_node( f ) );
          ntk.set_visited( ntk.get_node( f ), ntk.trav_id() );
        }
      } );
    }

    /* sort leaves in topo order */
    std::sort( leaves.begin(), leaves.end() );

    ntk.add_to_mapping( n, leaves.begin(), leaves.end() );

    delay = std::max( delay, static_cast<uint32_t>( leaves.size() ) );

    if constexpr ( StoreFunction )
    {
      default_simulator<TT> sim( leaves.size() );
      unordered_node_map<TT, Ntk> node_to_value( ntk );

      /* populate simulation values for constants */
      node_to_value[ntk.get_node( ntk.get_constant( false ) )] = sim.compute_constant( ntk.constant_value( ntk.get_node( ntk.get_constant( false ) ) ) );
      if ( ntk.get_node( ntk.get_constant( false ) ) != ntk.get_node( ntk.get_constant( true ) ) )
      {
        node_to_value[ntk.get_node( ntk.get_constant( true ) )] = sim.compute_constant( ntk.constant_value( ntk.get_node( ntk.get_constant( true ) ) ) );
      }

      /* populate simulation values for leaves */
      uint32_t i = 0u;
      for ( auto const& g : leaves )
      {
        node_to_value[g] = sim.compute_pi( i++ );
      }

      /* simulate recursively */
      simulate_fc_rec( n, node_to_value );

      ntk.set_cell_function( n, node_to_value[n] );

      std::tie( lut_area, lut_delay ) = lut_cost( node_to_value[n] );
    }
    else
    {
      std::tie( lut_area, lut_delay ) = lut_cost( leaves.size() );
    }

    area += lut_area;
  }

  void get_fc_nodes_rec( node const& n, std::vector<node>& nodes )
  {
    if ( ntk.is_ci( n ) || ntk.is_constant( n ) )
      return;

    nodes.push_back( n );
    ntk.set_visited( n, ntk.trav_id() );

    /* expand cut for single fanout nodes */
    ntk.foreach_fanin( n, [&]( auto const& f ) {
      auto g = ntk.get_node( f );
      if ( ntk.fanout_size( g ) == 1 )
      {
        get_fc_nodes_rec( g, nodes );
      }
    } );
  }

  void simulate_fc_rec( node const& n, unordered_node_map<TT, Ntk>& node_to_value )
  {
    std::vector<TT> fanin_values( ntk.fanin_size( n ) );

    ntk.foreach_fanin( n, [&]( auto const& f, auto i ) {
      if ( !node_to_value.has( ntk.get_node( f ) ) )
      {
        simulate_fc_rec( ntk.get_node( f ), node_to_value );
      }

      fanin_values[i] = node_to_value[ntk.get_node( f )];
    } );

    node_to_value[n] = ntk.compute( n, fanin_values.begin(), fanin_values.end() );
  }

#pragma region Dump network
  klut_network create_lut_network()
  {
<<<<<<< HEAD
=======
    /* specialized method: does not support buffer/inverter sweeping */
    if ( StoreFunction && ps.cut_enumeration_ps.minimize_truth_table )
    {
      return create_lut_network_mapped();
    }

>>>>>>> 1134d1d6
    klut_network res;
    node_map<signal<klut_network>, Ntk> node_to_signal( ntk );

    node_map<driver_type, Ntk> node_driver_type( ntk, driver_type::none );

    /* opposites are filled for nodes with mixed driver types, since they have
       two nodes in the network. */
    std::unordered_map<node, signal<klut_network>> opposites;

    /* initial driver types */
<<<<<<< HEAD
    ntk.foreach_po( [&]( auto const& f ) {
=======
    ntk.foreach_co( [&]( auto const& f ) {
>>>>>>> 1134d1d6
      switch ( node_driver_type[f] )
      {
      case driver_type::none:
        node_driver_type[f] = ntk.is_complemented( f ) ? driver_type::neg : driver_type::pos;
        break;
      case driver_type::pos:
        node_driver_type[f] = ntk.is_complemented( f ) ? driver_type::mixed : driver_type::pos;
        break;
      case driver_type::neg:
        node_driver_type[f] = ntk.is_complemented( f ) ? driver_type::neg : driver_type::mixed;
        break;
      case driver_type::mixed:
      default:
        break;
      }
    } );

    /* constants */
    auto add_constant_to_map = [&]( bool value ) {
      const auto n = ntk.get_node( ntk.get_constant( value ) );
      switch ( node_driver_type[n] )
      {
      default:
      case driver_type::none:
      case driver_type::pos:
        node_to_signal[n] = res.get_constant( value );
        break;

      case driver_type::neg:
        node_to_signal[n] = res.get_constant( !value );
        break;

      case driver_type::mixed:
        node_to_signal[n] = res.get_constant( value );
        opposites[n] = res.get_constant( !value );
        break;
      }
    };

    add_constant_to_map( false );
    if ( ntk.get_node( ntk.get_constant( false ) ) != ntk.get_node( ntk.get_constant( true ) ) )
    {
      add_constant_to_map( true );
    }

    /* primary inputs */
    ntk.foreach_pi( [&]( auto n ) {
      signal<klut_network> res_signal;
      switch ( node_driver_type[n] )
      {
      default:
      case driver_type::none:
      case driver_type::pos:
        res_signal = res.create_pi();
        node_to_signal[n] = res_signal;
        break;

      case driver_type::neg:
        res_signal = res.create_pi();
        node_to_signal[n] = res.create_not( res_signal );
        break;

      case driver_type::mixed:
        res_signal = res.create_pi();
        node_to_signal[n] = res_signal;
        opposites[n] = res.create_not( node_to_signal[n] );
        break;
      }
    } );

    /* TODO: add sequential compatibility */
<<<<<<< HEAD
=======
    edges = 0;
>>>>>>> 1134d1d6
    for ( auto const& n : topo_order )
    {
      if ( ntk.is_ci( n ) || ntk.is_constant( n ) )
        continue;

      const auto index = ntk.node_to_index( n );
      if ( node_match[index].map_refs == 0 )
        continue;

      auto const& best_cut = cuts[index][0];

      kitty::dynamic_truth_table tt;
      std::vector<signal<klut_network>> children;
      std::tie( tt, children ) = create_lut( n, node_to_signal, node_driver_type );
<<<<<<< HEAD
=======
      edges += children.size();
>>>>>>> 1134d1d6

      switch ( node_driver_type[n] )
      {
      default:
      case driver_type::none:
      case driver_type::pos:
        node_to_signal[n] = res.create_node( children, tt );
        break;

      case driver_type::neg:
        node_to_signal[n] = res.create_node( children, ~tt );
        break;

      case driver_type::mixed:
        node_to_signal[n] = res.create_node( children, tt );
        opposites[n] = res.create_node( children, ~tt );
<<<<<<< HEAD
=======
        edges += children.size();
>>>>>>> 1134d1d6
        break;
      }
    }

    /* outputs */
    ntk.foreach_po( [&]( auto const& f ) {
      if ( ntk.is_complemented( f ) && node_driver_type[f] == driver_type::mixed )
        res.create_po( opposites[ntk.get_node( f )] );
      else
        res.create_po( node_to_signal[f] );
    } );

    st.area = area;
    st.delay = delay;
    st.edges = edges;

    return res;
  }

<<<<<<< HEAD
=======
  klut_network create_lut_network_mapped()
  {
    klut_network res;
    mapping_view<Ntk, true> mapping_ntk{ ntk };

    /* load mapping info */
    for ( auto const& n : topo_order )
    {
      if ( ntk.is_ci( n ) || ntk.is_constant( n ) )
        continue;

      const auto index = ntk.node_to_index( n );
      if ( node_match[index].map_refs == 0 )
        continue;

      std::vector<node> nodes;
      auto const& best_cut = cuts[index][0];

      for ( auto const& l : best_cut )
      {
        nodes.push_back( ntk.index_to_node( l ) );
      }
      mapping_ntk.add_to_mapping( n, nodes.begin(), nodes.end() );

      if constexpr ( StoreFunction )
      {
        mapping_ntk.set_cell_function( n, truth_tables[best_cut->func_id] );
      }
    }

    /* generate mapped network */
    collapse_mapped_network( res, mapping_ntk );

    st.area = area;
    st.delay = delay;
    st.edges = edges;

    return res;
  }

>>>>>>> 1134d1d6
  inline lut_info create_lut( node const& n, node_map<signal<klut_network>, Ntk>& node_to_signal, node_map<driver_type, Ntk> const& node_driver_type )
  {
    auto const& best_cut = cuts[ntk.node_to_index( n )][0];

    std::vector<signal<klut_network>> children;
    for ( auto const& l : best_cut )
    {
      children.push_back( node_to_signal[ntk.index_to_node( l )] );
    }

<<<<<<< HEAD
    kitty::dynamic_truth_table tt;

    if constexpr ( StoreFunction )
    {
      tt = truth_tables[best_cut->func_id];
    }
    else
    {
      /* recursively compute the function for each choice until success */
      ntk.incr_trav_id();
      unordered_node_map<kitty::dynamic_truth_table, Ntk> node_to_value( ntk );

      /* add constants */
      node_to_value[ntk.get_node( ntk.get_constant( false ) )] = kitty::dynamic_truth_table( best_cut.size() );
      ntk.set_visited( ntk.get_node( ntk.get_constant( false ) ), ntk.trav_id() );
      if ( ntk.get_node( ntk.get_constant( false ) ) != ntk.get_node( ntk.get_constant( true ) ) )
      {
        node_to_value[ntk.get_node( ntk.get_constant( true ) )] = ~kitty::dynamic_truth_table( best_cut.size() );
        ntk.set_visited( ntk.get_node( ntk.get_constant( true ) ), ntk.trav_id() );
      }

      /* add leaves */
      uint32_t ctr = 0;
      for ( uint32_t leaf : best_cut )
      {
        kitty::dynamic_truth_table tt_leaf( best_cut.size() );
        kitty::create_nth_var( tt_leaf, ctr++, node_driver_type[ntk.index_to_node( leaf )] == driver_type::neg );
        node_to_value[ntk.index_to_node( leaf )] = tt_leaf;
        ntk.set_visited( ntk.index_to_node( leaf ), ntk.trav_id() );
      }

      /* recursively compute the function */
      ntk.foreach_fanin( n, [&]( auto const& f ) {
        compute_function_rec( ntk.get_node( f ), node_to_value );
      } );

      std::vector<kitty::dynamic_truth_table> tts;
      ntk.foreach_fanin( n, [&]( auto const& f ) {
        tts.push_back( node_to_value[ntk.get_node( f )] );
      } );
      tt = ntk.compute( n, tts.begin(), tts.end() );
    }
=======
    /* recursively compute the function for each choice until success */
    ntk.incr_trav_id();
    unordered_node_map<kitty::dynamic_truth_table, Ntk> node_to_value( ntk );

    /* add constants */
    node_to_value[ntk.get_node( ntk.get_constant( false ) )] = kitty::dynamic_truth_table( best_cut.size() );
    ntk.set_visited( ntk.get_node( ntk.get_constant( false ) ), ntk.trav_id() );
    if ( ntk.get_node( ntk.get_constant( false ) ) != ntk.get_node( ntk.get_constant( true ) ) )
    {
      node_to_value[ntk.get_node( ntk.get_constant( true ) )] = ~kitty::dynamic_truth_table( best_cut.size() );
      ntk.set_visited( ntk.get_node( ntk.get_constant( true ) ), ntk.trav_id() );
    }

    /* add leaves */
    uint32_t ctr = 0;
    for ( uint32_t leaf : best_cut )
    {
      kitty::dynamic_truth_table tt_leaf( best_cut.size() );
      kitty::create_nth_var( tt_leaf, ctr++, node_driver_type[ntk.index_to_node( leaf )] == driver_type::neg );
      node_to_value[ntk.index_to_node( leaf )] = tt_leaf;
      ntk.set_visited( ntk.index_to_node( leaf ), ntk.trav_id() );
    }

    /* recursively compute the function */
    ntk.foreach_fanin( n, [&]( auto const& f ) {
      compute_function_rec( ntk.get_node( f ), node_to_value );
    } );

    std::vector<kitty::dynamic_truth_table> tts;
    ntk.foreach_fanin( n, [&]( auto const& f ) {
      tts.push_back( node_to_value[ntk.get_node( f )] );
    } );
    TT tt = ntk.compute( n, tts.begin(), tts.end() );

    minimize_support( tt, children );
>>>>>>> 1134d1d6

    return { tt, children };
  }

  void compute_function_rec( node const& n, unordered_node_map<kitty::dynamic_truth_table, Ntk>& node_to_value )
  {
    if ( ntk.visited( n ) == ntk.trav_id() )
    {
      assert( node_to_value.has( n ) );
      return;
    }

    assert( !ntk.is_ci( n ) );
    ntk.set_visited( n, ntk.trav_id() );

    ntk.foreach_fanin( n, [&]( auto const& f ) {
      compute_function_rec( ntk.get_node( f ), node_to_value );
    } );

    /* compute the function */
    std::vector<kitty::dynamic_truth_table> tts;
    ntk.foreach_fanin( n, [&]( auto const& f ) {
      tts.push_back( node_to_value[ntk.get_node( f )] );
    } );

    node_to_value[n] = ntk.compute( n, tts.begin(), tts.end() );
  }

  void derive_mapping()
  {
    ntk.clear_mapping();

    for ( auto const& n : topo_order )
    {
      if ( ntk.is_ci( n ) || ntk.is_constant( n ) )
        continue;

      const auto index = ntk.node_to_index( n );
      if ( node_match[index].map_refs == 0 )
        continue;

      std::vector<node> nodes;
      auto const& best_cut = cuts[index][0];

      for ( auto const& l : best_cut )
      {
        nodes.push_back( ntk.index_to_node( l ) );
      }
      ntk.add_to_mapping( n, nodes.begin(), nodes.end() );

      if constexpr ( StoreFunction )
      {
        ntk.set_cell_function( n, truth_tables[best_cut->func_id] );
      }
    }

    st.area = area;
    st.delay = delay;
    st.edges = edges;
  }
<<<<<<< HEAD
=======

  void minimize_support( TT& tt, std::vector<signal<klut_network>>& children )
  {
    uint32_t support = 0u;
    uint32_t support_size = 0u;
    for ( uint32_t i = 0u; i < tt.num_vars(); ++i )
    {
      if ( kitty::has_var( tt, i ) )
      {
        support |= 1u << i;
        ++support_size;
      }
    }

    /* variables not in the support are the most significative */
    if ( ( support & ( support + 1u ) ) == 0u )
    {
      if ( support_size != children.size() )
      {
        children.erase( children.begin() + support_size, children.end() );
        tt = kitty::shrink_to( tt, support_size );
      }

      return;
    }

    /* vacuous variables */
    const auto support_vector = kitty::min_base_inplace( tt );
    assert( support_vector.size() != children.size() );

    auto tt_shrink = shrink_to( tt, support_size );
    std::vector<signal<klut_network>> children_support( support_size );

    auto it_support = support_vector.begin();
    auto it_children = children_support.begin();
    while ( it_support != support_vector.end() )
    {
      *it_children++ = children[*it_support++];
    }

    children = std::move( children_support );
  }
>>>>>>> 1134d1d6
#pragma endregion

#pragma region balancing
  void compute_isop( cut_t& cut, bool both_phases = true )
  {
    uint32_t func_id = cut->func_id >> 1;

    if ( func_id < isops.size() )
    {
      auto const& sop = isops[func_id];
      if ( sop.size() > max_cubes )
      {
        cut->data.ignore = true;
      }
      return;
    }

    assert( func_id == isops.size() );

    sop_t sop, sop_n;
    if ( ps.sop_balancing )
    {
      sop = kitty::isop( truth_tables[func_id << 1u] );
    }
    else
    {
      sop = exorcism( truth_tables[func_id << 1u] );
    }

    if ( both_phases )
    {
      sop_t n_sop;
      if ( ps.sop_balancing )
      {
        n_sop = kitty::isop( ~truth_tables[func_id << 1u] );
      }
      else
      {
        n_sop = exorcism( ~truth_tables[func_id << 1u] );
      }

      if ( n_sop.size() < sop.size() )
      {
        sop.swap( n_sop );
      }
      else if ( n_sop.size() == sop.size() )
      {
        /* compute literal cost */
        uint32_t lit = 0, n_lit = 0;
        for ( auto const& c : sop )
        {
          lit += c.num_literals();
        }
        for ( auto const& c : n_sop )
        {
          n_lit += c.num_literals();
        }

        if ( n_lit < lit )
        {
          sop.swap( n_sop );
        }
      }
    }

    /* check size of SOP < max_cubes */
    if ( sop.size() > max_cubes )
    {
      cut->data.ignore = true;
    }

    isops.push_back( sop );
    return;
  }

  void compute_balancing_cost( cut_t& cut )
  {
    uint32_t decomposition_size = 0;
    uint32_t decomposition_delay = 0;

    auto const& sop = isops[cut->func_id >> 1];

    if ( cut->data.ignore || sop.size() > max_cubes )
      return;

    /* specific case size = 0 or = 1 */
    if ( cut.size() < 2 )
      return;

    /* collect arrival times for fanin */
    std::array<uint32_t, max_cut_size> arrival_pin;
    unsigned i = 0;
    for ( auto l : cut )
      arrival_pin[i++] = cuts[l].best()->data.delay;

    cubes_queue_t terms;

    /* get terms delay */
    assert( sop.size() <= max_cubes );
    for ( kitty::cube const& c : sop )
    {
      cubes_queue_t lits;
      for ( i = 0; i < cut.size(); ++i )
      {
        if ( c.get_mask( i ) )
        {
          lits.push( arrival_pin[i] );
        }
      }

      if ( lits.size() == 0 )
        continue;

      decomposition_size += lits.size() - 1;
      terms.push( compute_balancing_cost_term( lits ) );
    }

    assert( terms.size() > 0 );

    decomposition_size += terms.size() - 1;
    decomposition_delay = compute_balancing_cost_term( terms );

    cut->data.delay = decomposition_delay;
    cut->data.lut_area = decomposition_size;
    cut->data.lut_delay = 1; /* not used */
    cut->data.area_flow += decomposition_size;
    /* edge flow not used */
  }

  inline uint32_t compute_balancing_cost_term( cubes_queue_t& terms )
  {
    while ( terms.size() != 1 )
    {
      uint32_t l0 = terms.top();
      terms.pop();
      uint32_t l1 = terms.top();
      terms.pop();
      terms.push( std::max( l0, l1 ) + 1 );
    }

    return terms.top();
  }

  void compute_balancing_cost_required( uint32_t index )
  {
    cut_t const& cut = cuts[index][0];

    if ( cut.size() == 0 )
      return;

    /* propagate unit delay back */
    if ( cut.size() == 1 )
    {
      for ( auto l : cut )
      {
        node_match[l].required = std::min( node_match[l].required, node_match[index].required );
      }
    }

    /* collect arrival times for fanin */
    std::array<std::pair<uint16_t, uint16_t>, max_sop_decomp_size> connections;
    std::array<uint32_t, max_cut_size> arrival_pin;
    std::array<uint32_t, max_sop_decomp_size> required;
    unsigned size = 0;
    for ( auto l : cut )
    {
      arrival_pin[size] = cuts[l].best()->data.delay;
      connections[size] = std::make_pair( size, size );
      ++size;
    }

    auto priority_cmp = []( std::pair<uint32_t, uint16_t> const& a, std::pair<uint32_t, uint16_t> const& b ) { return a.first > b.first; };
    using cubes_queue2_t = std::priority_queue<std::pair<uint32_t, uint16_t>, std::vector<std::pair<uint32_t, uint16_t>>, decltype( priority_cmp )>;

    cubes_queue2_t terms( priority_cmp );

    /* get terms delay */
    auto const& sop = isops[cut->func_id >> 1];
    assert( sop.size() <= max_cubes );
    for ( kitty::cube const& c : sop )
    {
      cubes_queue2_t lits( priority_cmp );
      for ( auto i = 0; i < cut.size(); ++i )
      {
        if ( c.get_mask( i ) )
        {
          lits.push( { arrival_pin[i], i } );
        }
      }

      if ( lits.size() == 0 )
        continue;

      compute_balancing_cost_required_term( lits, connections, size );
      assert( size <= connections.size() );

      terms.push( lits.top() );
    }

    assert( terms.size() > 0 );
    compute_balancing_cost_required_term( terms, connections, size );

    uint32_t required_node = node_match[index].required;
    assert( terms.top().first == cut->data.delay );
    assert( required_node >= terms.top().first );

    /* init required times */
    for ( auto i = 0; i < size - 1; ++i )
      required[i] = UINT32_MAX;
    required[size - 1] = required_node;

    compute_balancing_cost_propagate_required( connections, required, size, cut.size() );

    /* assign required time */
    uint32_t ctr = 0;
    for ( auto l : cut )
    {
      node_match[l].required = std::min( node_match[l].required, required[ctr++] );
      assert( node_match[l].required >= cuts[l][0]->data.delay );
    }
  }

  template<typename Queue>
  inline void compute_balancing_cost_required_term( Queue& terms, std::array<std::pair<uint16_t, uint16_t>, max_sop_decomp_size>& connections, uint32_t& size )
  {
    while ( terms.size() != 1 )
    {
      std::pair<uint32_t, uint16_t> l0 = terms.top();
      terms.pop();
      std::pair<uint32_t, uint16_t> l1 = terms.top();
      terms.pop();
      uint32_t arrival = std::max( l0.first, l1.first ) + 1;
      terms.push( { arrival, size } );
      connections[size] = std::make_pair( l0.second, l1.second );
      ++size;
    }
  }

  inline void compute_balancing_cost_propagate_required( std::array<std::pair<uint16_t, uint16_t>, max_sop_decomp_size> const& connections, std::array<uint32_t, max_sop_decomp_size>& required, uint32_t size, uint32_t leaves )
  {
    for ( auto i = size - 1; i >= leaves; --i )
    {
      uint32_t time = required[i] - 1;
      required[connections[i].first] = std::min( time, required[connections[i].first] );
      required[connections[i].second] = std::min( time, required[connections[i].second] );
    }
  }
#pragma endregion

private:
  Ntk& ntk;
  lut_map_params const& ps;
  lut_map_stats& st;

  uint32_t iteration{ 0 };       /* current mapping iteration */
  uint32_t area_iteration{ 0 };  /* current area iteration */
  uint32_t delay{ 0 };           /* current delay of the mapping */
  uint32_t area{ 0 };            /* current area of the mapping */
  uint32_t edges{ 0 };           /* current edges of the mapping */
  uint32_t cuts_total{ 0 };      /* current computed cuts */
  const float epsilon{ 0.005f }; /* epsilon */
  LUTCostFn lut_cost{};

  std::vector<node> topo_order;
  std::vector<uint32_t> tmp_visited;
  std::vector<node_lut> node_match;

  std::vector<cut_set_t> cuts;  /* compressed representation of cuts */
  cut_merge_t lcuts;            /* cut merger container */
  tt_cache truth_tables;        /* cut truth tables */
  cost_cache truth_tables_cost; /* truth tables cost */
  isop_cache isops;             /* cache for isops */
};
#pragma endregion

} /* namespace detail */

/*! \brief LUT mapper.
 *
 * This function implements a LUT mapping algorithm.  It is controlled by one
 * template argument `ComputeTruth` (defaulted to `false`) which controls
 * whether the LUT function is computed or the mapping is structural. In the
 * former case, truth tables are computed during cut enumeration,
 * which requires more runtime.
 *
 * This function returns a k-LUT network.
 *
 * The template `LUTCostFn` sets the cost function to evaluate depth and
 * size of a truth table given its support size if `ComputeTruth` is set
 * to false, or its function if `ComputeTruth` is set to true.
 *
 * This implementation offers more options such as delay oriented mapping
 * and edges minimization compared to the command `lut_mapping`.
 *
 * **Required network functions:**
 * - `size`
 * - `is_ci`
 * - `is_constant`
 * - `node_to_index`
 * - `index_to_node`
 * - `get_node`
 * - `foreach_co`
 * - `foreach_node`
 * - `fanout_size`
 */
template<class Ntk, bool ComputeTruth = false, class LUTCostFn = lut_unitary_cost>
klut_network lut_map( Ntk& ntk, lut_map_params ps = {}, lut_map_stats* pst = nullptr )
{
  static_assert( is_network_type_v<Ntk>, "Ntk is not a network type" );
  static_assert( has_size_v<Ntk>, "Ntk does not implement the size method" );
  static_assert( has_is_ci_v<Ntk>, "Ntk does not implement the is_ci method" );
  static_assert( has_is_constant_v<Ntk>, "Ntk does not implement the is_constant method" );
  static_assert( has_node_to_index_v<Ntk>, "Ntk does not implement the node_to_index method" );
  static_assert( has_index_to_node_v<Ntk>, "Ntk does not implement the index_to_node method" );
  static_assert( has_get_node_v<Ntk>, "Ntk does not implement the get_node method" );
  static_assert( has_foreach_ci_v<Ntk>, "Ntk does not implement the foreach_ci method" );
  static_assert( has_foreach_co_v<Ntk>, "Ntk does not implement the foreach_co method" );
  static_assert( has_foreach_node_v<Ntk>, "Ntk does not implement the foreach_node method" );
  static_assert( has_fanout_size_v<Ntk>, "Ntk does not implement the fanout_size method" );

  lut_map_params tps = ps;
  lut_map_stats st;
  klut_network klut;

  /* adjust params for balancing */
  if ( ps.sop_balancing || ps.esop_balancing )
  {
    tps.area_oriented_mapping = false;
    tps.recompute_cuts = false;
    tps.area_share_rounds = 0;
    tps.edge_optimization = false;
    tps.cut_expansion = false;
  }

  detail::lut_map_impl<Ntk, ComputeTruth, LUTCostFn> p( ntk, tps, st );
  klut = p.run();

  if ( ps.verbose )
  {
    st.report();
  }

  if ( pst != nullptr )
  {
    *pst = st;
  }

  return klut;
}

/*! \brief LUT mapper inplace.
 *
 * This function implements a LUT mapping algorithm.  It is controlled by one
 * template argument `StoreFunction` (defaulted to `false`) which controls
 * whether the LUT function is stored in the mapping. In that case
 * truth tables are computed during cut enumeration, which requires more
 * runtime.
 *
 * The input network must be wrapped in a `mapping_view`. The computed mapping
 * is stored in the view. In this version, some features of the mapper are
 * disabled, such as on-the-fly decompositions, due to incompatibility.
 *
 * The template `LUTCostFn` sets the cost function to evaluate depth and
 * size of a truth table given its support size, if `StoreFunction` is set
 * to false, or its function, if `StoreFunction` is set to true.
 *
 * This implementation offers more options such as delay oriented mapping
 * and edges minimization compared to the command `lut_mapping`.
 *
 * **Required network functions:**
 * - `size`
 * - `is_ci`
 * - `is_constant`
 * - `node_to_index`
 * - `index_to_node`
 * - `get_node`
 * - `foreach_co`
 * - `foreach_node`
 * - `fanout_size`
 * - `clear_mapping`
 * - `add_to_mapping`
 * - `set_lut_function` (if `StoreFunction` is true)
 *
 *
   \verbatim embed:rst

   .. note::

      The implementation of this algorithm was inspired by the LUT
      mapping command ``&if`` in ABC.
   \endverbatim
 */
template<class Ntk, bool StoreFunction = false, class LUTCostFn = lut_unitary_cost>
void lut_map_inplace( Ntk& ntk, lut_map_params const& ps = {}, lut_map_stats* pst = nullptr )
{
  static_assert( is_network_type_v<Ntk>, "Ntk is not a network type" );
  static_assert( has_size_v<Ntk>, "Ntk does not implement the size method" );
  static_assert( has_is_ci_v<Ntk>, "Ntk does not implement the is_ci method" );
  static_assert( has_is_constant_v<Ntk>, "Ntk does not implement the is_constant method" );
  static_assert( has_node_to_index_v<Ntk>, "Ntk does not implement the node_to_index method" );
  static_assert( has_index_to_node_v<Ntk>, "Ntk does not implement the index_to_node method" );
  static_assert( has_get_node_v<Ntk>, "Ntk does not implement the get_node method" );
  static_assert( has_foreach_ci_v<Ntk>, "Ntk does not implement the foreach_ci method" );
  static_assert( has_foreach_co_v<Ntk>, "Ntk does not implement the foreach_co method" );
  static_assert( has_foreach_node_v<Ntk>, "Ntk does not implement the foreach_node method" );
  static_assert( has_fanout_size_v<Ntk>, "Ntk does not implement the fanout_size method" );
  static_assert( has_clear_mapping_v<Ntk>, "Ntk does not implement the clear_mapping method" );
  static_assert( has_add_to_mapping_v<Ntk>, "Ntk does not implement the add_to_mapping method" );

  lut_map_params tps = ps;
  lut_map_stats st;

  /* adjust params for balancing */
  if ( ps.sop_balancing || ps.esop_balancing )
  {
    tps.area_oriented_mapping = false;
    tps.recompute_cuts = false;
    tps.area_share_rounds = 0;
    tps.edge_optimization = false;
    tps.cut_expansion = false;
  }

  detail::lut_map_impl<Ntk, StoreFunction, LUTCostFn> p( ntk, tps, st );
  p.run_inplace();

  if ( ps.verbose )
  {
    st.report();
  }

  if ( pst != nullptr )
  {
    *pst = st;
  }
}

} /* namespace mockturtle */<|MERGE_RESOLUTION|>--- conflicted
+++ resolved
@@ -58,10 +58,7 @@
 #include "../views/mffc_view.hpp"
 #include "../views/topo_view.hpp"
 #include "cleanup.hpp"
-<<<<<<< HEAD
-=======
 #include "collapse_mapped.hpp"
->>>>>>> 1134d1d6
 #include "cut_enumeration.hpp"
 #include "exorcism.hpp"
 #include "simulation.hpp"
@@ -608,11 +605,7 @@
   };
 
 public:
-<<<<<<< HEAD
-  static constexpr uint32_t max_cut_num = 16;
-=======
   static constexpr uint32_t max_cut_num = 32;
->>>>>>> 1134d1d6
   static constexpr uint32_t max_cut_size = 16;
   static constexpr uint32_t max_cubes = 64;
   static constexpr uint32_t max_sop_decomp_size = max_cut_size * ( max_cubes + 1 );
@@ -1900,19 +1893,11 @@
       if constexpr ( StoreFunction )
       {
         if ( ps.sop_balancing || ps.esop_balancing )
-<<<<<<< HEAD
         {
           compute_isop( cut );
         }
         else
         {
-=======
-        {
-          compute_isop( cut );
-        }
-        else
-        {
->>>>>>> 1134d1d6
           if constexpr ( !std::is_same<LUTCostFn, lut_unitary_cost>::value )
           {
             if ( auto it = truth_tables_cost.find( cut->func_id ); it != truth_tables_cost.end() )
@@ -2270,15 +2255,12 @@
 #pragma region Dump network
   klut_network create_lut_network()
   {
-<<<<<<< HEAD
-=======
     /* specialized method: does not support buffer/inverter sweeping */
     if ( StoreFunction && ps.cut_enumeration_ps.minimize_truth_table )
     {
       return create_lut_network_mapped();
     }
 
->>>>>>> 1134d1d6
     klut_network res;
     node_map<signal<klut_network>, Ntk> node_to_signal( ntk );
 
@@ -2289,11 +2271,7 @@
     std::unordered_map<node, signal<klut_network>> opposites;
 
     /* initial driver types */
-<<<<<<< HEAD
-    ntk.foreach_po( [&]( auto const& f ) {
-=======
     ntk.foreach_co( [&]( auto const& f ) {
->>>>>>> 1134d1d6
       switch ( node_driver_type[f] )
       {
       case driver_type::none:
@@ -2365,10 +2343,7 @@
     } );
 
     /* TODO: add sequential compatibility */
-<<<<<<< HEAD
-=======
     edges = 0;
->>>>>>> 1134d1d6
     for ( auto const& n : topo_order )
     {
       if ( ntk.is_ci( n ) || ntk.is_constant( n ) )
@@ -2383,10 +2358,7 @@
       kitty::dynamic_truth_table tt;
       std::vector<signal<klut_network>> children;
       std::tie( tt, children ) = create_lut( n, node_to_signal, node_driver_type );
-<<<<<<< HEAD
-=======
       edges += children.size();
->>>>>>> 1134d1d6
 
       switch ( node_driver_type[n] )
       {
@@ -2403,10 +2375,7 @@
       case driver_type::mixed:
         node_to_signal[n] = res.create_node( children, tt );
         opposites[n] = res.create_node( children, ~tt );
-<<<<<<< HEAD
-=======
         edges += children.size();
->>>>>>> 1134d1d6
         break;
       }
     }
@@ -2426,8 +2395,6 @@
     return res;
   }
 
-<<<<<<< HEAD
-=======
   klut_network create_lut_network_mapped()
   {
     klut_network res;
@@ -2468,7 +2435,6 @@
     return res;
   }
 
->>>>>>> 1134d1d6
   inline lut_info create_lut( node const& n, node_map<signal<klut_network>, Ntk>& node_to_signal, node_map<driver_type, Ntk> const& node_driver_type )
   {
     auto const& best_cut = cuts[ntk.node_to_index( n )][0];
@@ -2479,50 +2445,6 @@
       children.push_back( node_to_signal[ntk.index_to_node( l )] );
     }
 
-<<<<<<< HEAD
-    kitty::dynamic_truth_table tt;
-
-    if constexpr ( StoreFunction )
-    {
-      tt = truth_tables[best_cut->func_id];
-    }
-    else
-    {
-      /* recursively compute the function for each choice until success */
-      ntk.incr_trav_id();
-      unordered_node_map<kitty::dynamic_truth_table, Ntk> node_to_value( ntk );
-
-      /* add constants */
-      node_to_value[ntk.get_node( ntk.get_constant( false ) )] = kitty::dynamic_truth_table( best_cut.size() );
-      ntk.set_visited( ntk.get_node( ntk.get_constant( false ) ), ntk.trav_id() );
-      if ( ntk.get_node( ntk.get_constant( false ) ) != ntk.get_node( ntk.get_constant( true ) ) )
-      {
-        node_to_value[ntk.get_node( ntk.get_constant( true ) )] = ~kitty::dynamic_truth_table( best_cut.size() );
-        ntk.set_visited( ntk.get_node( ntk.get_constant( true ) ), ntk.trav_id() );
-      }
-
-      /* add leaves */
-      uint32_t ctr = 0;
-      for ( uint32_t leaf : best_cut )
-      {
-        kitty::dynamic_truth_table tt_leaf( best_cut.size() );
-        kitty::create_nth_var( tt_leaf, ctr++, node_driver_type[ntk.index_to_node( leaf )] == driver_type::neg );
-        node_to_value[ntk.index_to_node( leaf )] = tt_leaf;
-        ntk.set_visited( ntk.index_to_node( leaf ), ntk.trav_id() );
-      }
-
-      /* recursively compute the function */
-      ntk.foreach_fanin( n, [&]( auto const& f ) {
-        compute_function_rec( ntk.get_node( f ), node_to_value );
-      } );
-
-      std::vector<kitty::dynamic_truth_table> tts;
-      ntk.foreach_fanin( n, [&]( auto const& f ) {
-        tts.push_back( node_to_value[ntk.get_node( f )] );
-      } );
-      tt = ntk.compute( n, tts.begin(), tts.end() );
-    }
-=======
     /* recursively compute the function for each choice until success */
     ntk.incr_trav_id();
     unordered_node_map<kitty::dynamic_truth_table, Ntk> node_to_value( ntk );
@@ -2558,7 +2480,6 @@
     TT tt = ntk.compute( n, tts.begin(), tts.end() );
 
     minimize_support( tt, children );
->>>>>>> 1134d1d6
 
     return { tt, children };
   }
@@ -2619,8 +2540,6 @@
     st.delay = delay;
     st.edges = edges;
   }
-<<<<<<< HEAD
-=======
 
   void minimize_support( TT& tt, std::vector<signal<klut_network>>& children )
   {
@@ -2663,7 +2582,6 @@
 
     children = std::move( children_support );
   }
->>>>>>> 1134d1d6
 #pragma endregion
 
 #pragma region balancing
