/* mockturtle: C++ logic network library
 * Copyright (C) 2018-2023  EPFL
 *
 * Permission is hereby granted, free of charge, to any person
 * obtaining a copy of this software and associated documentation
 * files (the "Software"), to deal in the Software without
 * restriction, including without limitation the rights to use,
 * copy, modify, merge, publish, distribute, sublicense, and/or sell
 * copies of the Software, and to permit persons to whom the
 * Software is furnished to do so, subject to the following
 * conditions:
 *
 * The above copyright notice and this permission notice shall be
 * included in all copies or substantial portions of the Software.
 *
 * THE SOFTWARE IS PROVIDED "AS IS", WITHOUT WARRANTY OF ANY KIND,
 * EXPRESS OR IMPLIED, INCLUDING BUT NOT LIMITED TO THE WARRANTIES
 * OF MERCHANTABILITY, FITNESS FOR A PARTICULAR PURPOSE AND
 * NONINFRINGEMENT. IN NO EVENT SHALL THE AUTHORS OR COPYRIGHT
 * HOLDERS BE LIABLE FOR ANY CLAIM, DAMAGES OR OTHER LIABILITY,
 * WHETHER IN AN ACTION OF CONTRACT, TORT OR OTHERWISE, ARISING
 * FROM, OUT OF OR IN CONNECTION WITH THE SOFTWARE OR THE USE OR
 * OTHER DEALINGS IN THE SOFTWARE.
 */

/*!
  \file emap.hpp
  \brief An extended technology mapper

  \author Alessandro Tempia Calvino
*/

#pragma once

#include <chrono>
#include <cstdint>
#include <limits>
#include <string>
#include <unordered_map>
#include <vector>

#include <kitty/constructors.hpp>
#include <kitty/dynamic_truth_table.hpp>
#include <kitty/hash.hpp>
#include <kitty/static_truth_table.hpp>

#include <fmt/format.h>
#include <parallel_hashmap/phmap.h>

#include "../networks/aig.hpp"
#include "../networks/block.hpp"
#include "../networks/klut.hpp"
#include "../utils/cuts.hpp"
#include "../utils/node_map.hpp"
#include "../utils/stopwatch.hpp"
#include "../utils/tech_library.hpp"
#include "../views/binding_view.hpp"
#include "../views/cell_view.hpp"
#include "../views/choice_view.hpp"
#include "../views/topo_view.hpp"
#include "cleanup.hpp"
#include "cut_enumeration.hpp"
#include "detail/mffc_utils.hpp"
#include "detail/switching_activity.hpp"

namespace mockturtle
{

/*! \brief Parameters for emap.
 *
 * The data structure `emap_params` holds configurable parameters
 * with default arguments for `emap`.
 */
struct emap_params
{
  emap_params()
  {
    cut_enumeration_ps.cut_limit = 16;
    cut_enumeration_ps.minimize_truth_table = true;
  }

  /*! \brief Parameters for cut enumeration
   *
   * The default cut limit is 16.
   * The maximum cut limit is 19.
   * By default, truth table minimization
   * is performed.
   */
  cut_enumeration_params cut_enumeration_ps{};

  /*! \brief Do area-oriented mapping. */
  bool area_oriented_mapping{ false };

  /*! \brief Maps using multi-output gates */
  bool map_multioutput{ false };

  /*! \brief Matching mode
   *
   * Boolean uses Boolean matching (up to 6-input cells),
   * Structural uses pattern matching for fully-DSD cells,
   * Hybrid combines the two.
   */
  enum
  {
    boolean,
    structural,
    hybrid
  } matching_mode = hybrid;

  /*! \brief Target required time (for each PO). */
  double required_time{ 0.0f };

  /*! \brief Required time relaxation in percentage (10 = 10%). */
  double relax_required{ 0.0f };

  /*! \brief Custom input arrival times. */
  std::vector<double> arrival_times{};

  /*! \brief Custom output required times. */
  std::vector<double> required_times{};

  /*! \brief Number of rounds for area flow optimization. */
  uint32_t area_flow_rounds{ 3u };

  /*! \brief Number of rounds for exact area optimization. */
  uint32_t ela_rounds{ 2u };

  /*! \brief Number of rounds for exact switching power optimization. */
  uint32_t eswp_rounds{ 0u };

  /*! \brief Number of patterns for switching activity computation. */
  uint32_t switching_activity_patterns{ 2048u };

  /*! \brief Compute area-oriented alternative matches */
  bool use_match_alternatives{ true };

  /*! \brief Remove the cuts that are contained in others */
  bool remove_dominated_cuts{ false };

  /*! \brief Remove overlapping multi-output cuts */
  bool remove_overlapping_multicuts{ false };

  /*! \brief Be verbose. */
  bool verbose{ false };
};

/*! \brief Statistics for emap.
 *
 * The data structure `emap_stats` provides data collected by running
 * `emap`.
 */
struct emap_stats
{
  /*! \brief Area result. */
  double area{ 0 };
  /*! \brief Worst delay result. */
  double delay{ 0 };
  /*! \brief Power result. */
  double power{ 0 };
  /*! \brief Power result. */
  uint32_t inverters{ 0 };

  /*! \brief Mapped multi-output gates. */
  uint32_t multioutput_gates{ 0 };

  /*! \brief Runtime for multi-output matching. */
  stopwatch<>::duration time_multioutput{ 0 };
  /*! \brief Total runtime. */
  stopwatch<>::duration time_total{ 0 };

  /*! \brief Cut enumeration stats. */
  cut_enumeration_stats cut_enumeration_st{};

  /*! \brief Delay and area stats for each round. */
  std::vector<std::string> round_stats{};

  /*! \brief Mapping error. */
  bool mapping_error{ false };

  void report() const
  {
    for ( auto const& stat : round_stats )
    {
      std::cout << stat;
    }
    std::cout << fmt::format( "[i] Area = {:>5.2f}; Delay = {:>5.2f};", area, delay );
    if ( power != 0 )
      std::cout << fmt::format( " Power = {:>5.2f};\n", power );
    else
      std::cout << "\n";
    if ( multioutput_gates )
    {
      std::cout << fmt::format( "[i] Multi-output gates   = {:>5}\n", multioutput_gates );
      std::cout << fmt::format( "[i] Multi-output runtime = {:>5.2f} secs\n", to_seconds( time_multioutput ) );
    }
    std::cout << fmt::format( "[i] Total runtime        = {:>5.2f} secs\n", to_seconds( time_total ) );
  }
};

namespace detail
{

#pragma region cut set
template<unsigned NInputs>
struct cut_enumeration_emap_cut
{
  /* stats */
  uint32_t delay;
  float flow;
  bool ignore;

  /* pattern index for structural matching*/
  uint32_t pattern_index;

  /* function */
  kitty::static_truth_table<6> function;

  /* list of supergates matching the cut for positive and negative output phases */
  std::array<std::vector<supergate<NInputs>> const*, 2> supergates;
  /* input negations, 0: pos, 1: neg */
  std::array<uint16_t, 2> negations;
};

struct cut_enumeration_emap_multi_cut
{
  /* stats */
  uint64_t id{ 0 };
};

enum class emap_cut_sort_type
{
  DELAY = 0,
  DELAY2 = 1,
  AREA = 2,
  AREA2 = 3,
  NONE = 4
};

template<typename CutType, uint32_t MaxCuts>
class emap_cut_set
{
public:
  /*! \brief Standard constructor.
   */
  emap_cut_set()
  {
    clear();
  }

  /*! \brief Assignment operator.
   */
  emap_cut_set& operator=( emap_cut_set const& other )
  {
    if ( this != &other )
    {
      _pcend = _pend = _pcuts.begin();
      _set_limit = other._set_limit;

      auto it = other.begin();
      while ( it != other.end() )
      {
        **_pend++ = **it++;
        ++_pcend;
      }
    }

    return *this;
  }

  /*! \brief Clears a cut set.
   */
  void clear()
  {
    _pcend = _pend = _pcuts.begin();
    auto pit = _pcuts.begin();
    for ( auto& c : _cuts )
    {
      *pit++ = &c;
    }
  }

  /*! \brief Sets the cut limit.
   */
  void set_cut_limit( uint32_t limit )
  {
    _set_limit = std::min( MaxCuts, limit );
  }

  /*! \brief Adds a cut to the end of the set.
   *
   * This function should only be called to create a set of cuts which is known
   * to be sorted and irredundant (i.e., no cut in the set dominates another
   * cut).
   *
   * \param begin Begin iterator to leaf indexes
   * \param end End iterator (exclusive) to leaf indexes
   * \return Reference to the added cut
   */
  template<typename Iterator>
  CutType& add_cut( Iterator begin, Iterator end )
  {
    assert( _pend != _pcuts.end() );

    auto& cut = **_pend++;
    cut.set_leaves( begin, end );

    ++_pcend;
    return cut;
  }

  /*! \brief Appends a cut to the end of the set.
   *
   * This function should only be called to create a set of cuts which is known
   * to be sorted and irredundant (i.e., no cut in the set dominates another
   * cut).
   *
   * \param cut Cut to insert
   */
  void append_cut( CutType const& cut )
  {
    assert( _pend != _pcuts.end() );

    **_pend++ = cut;
    ++_pcend;
  }

  /*! \brief Checks whether cut is dominates by any cut in the set.
   *
   * \param cut Cut outside of the set
   */
  bool is_dominated( CutType const& cut ) const
  {
    return std::find_if( _pcuts.begin(), _pcend, [&cut]( auto const* other ) { return other->dominates( cut ); } ) != _pcend;
  }

  static bool sort_delay( CutType const& c1, CutType const& c2 )
  {
    constexpr auto eps{ 0.005f };
    if ( !c1->ignore && c2->ignore )
      return true;
    if ( c1->ignore && !c2->ignore )
      return false;
    if ( c1->delay < c2->delay - eps )
      return true;
    if ( c1->delay > c2->delay + eps )
      return false;
    if ( c1->flow < c2->flow - eps )
      return true;
    if ( c1->flow > c2->flow + eps )
      return false;
    return c1.size() < c2.size();
  }

  static bool sort_delay2( CutType const& c1, CutType const& c2 )
  {
    constexpr auto eps{ 0.005f };
    if ( !c1->ignore && c2->ignore )
      return true;
    if ( c1->ignore && !c2->ignore )
      return false;
    if ( c1.size() < c2.size() )
      return true;
    if ( c1.size() > c2.size() )
      return false;
    if ( c1->delay < c2->delay - eps )
      return true;
    if ( c1->delay > c2->delay + eps )
      return false;
    return c1->flow < c2->flow - eps;
  }

  static bool sort_area( CutType const& c1, CutType const& c2 )
  {
    constexpr auto eps{ 0.005f };
    if ( !c1->ignore && c2->ignore )
      return true;
    if ( c1->ignore && !c2->ignore )
      return false;
    if ( c1->flow < c2->flow - eps )
      return true;
    if ( c1->flow > c2->flow + eps )
      return false;
    if ( c1.size() < c2.size() )
      return true;
    if ( c1.size() > c2.size() )
      return false;
    return c1->delay < c2->delay - eps;
  }

  static bool sort_area2( CutType const& c1, CutType const& c2 )
  {
    constexpr auto eps{ 0.005f };
    if ( !c1->ignore && c2->ignore )
      return true;
    if ( c1->ignore && !c2->ignore )
      return false;
    if ( c1->flow < c2->flow - eps )
      return true;
    if ( c1->flow > c2->flow + eps )
      return false;
    if ( c1->delay < c2->delay - eps )
      return true;
    if ( c1->delay > c2->delay + eps )
      return false;
    return c1.size() < c2.size();
  }

  /*! \brief Compare two cuts using sorting functions.
   *
   * This method compares two cuts using a sorting function.
   *
   * \param cut1 first cut.
   * \param cut2 second cut.
   * \param sort sorting function.
   */
  static bool compare( CutType const& cut1, CutType const& cut2, emap_cut_sort_type sort = emap_cut_sort_type::NONE )
  {
    if ( sort == emap_cut_sort_type::DELAY )
    {
      return sort_delay( cut1, cut2 );
    }
    else if ( sort == emap_cut_sort_type::DELAY2 )
    {
      return sort_delay2( cut1, cut2 );
    }
    else if ( sort == emap_cut_sort_type::AREA )
    {
      return sort_area( cut1, cut2 );
    }
    else if ( sort == emap_cut_sort_type::AREA2 )
    {
      return sort_area2( cut1, cut2 );
    }
    else
    {
      return false;
    }
  }

  /*! \brief Inserts a cut into a set without checking dominance.
   *
   * This method will insert a cut into a set and maintain an order.  This
   * method doesn't remove the cuts that are dominated by `cut`.
   *
   * If `cut` is dominated by any of the cuts in the set, it will still be
   * inserted.  The caller is responsible to check whether `cut` is dominated
   * before inserting it into the set.
   *
   * \param cut Cut to insert.
   * \param sort Cut prioritization function.
   */
  void simple_insert( CutType const& cut, emap_cut_sort_type sort = emap_cut_sort_type::NONE )
  {
    /* insert cut in a sorted way */
    typename std::array<CutType*, MaxCuts>::iterator ipos = _pcuts.begin();

    bool limit_reached = std::distance( _pcuts.begin(), _pend ) >= _set_limit;

    /* do not insert if worst than set_limit */
    if ( limit_reached )
    {
      if ( sort == emap_cut_sort_type::AREA && !sort_area( cut, **( ipos + _set_limit - 1 ) ) )
      {
        return;
      }
      else if ( sort != emap_cut_sort_type::AREA )
      {
        return;
      }
    }

    if ( sort == emap_cut_sort_type::NONE )
    {
      ipos = _pend;
    }
    else /* AREA */
    {
      ipos = std::upper_bound( _pcuts.begin(), _pend, &cut, []( auto a, auto b ) { return sort_area( *a, *b ); } );
    }

    /* too many cuts, we need to remove one */
    if ( _pend == _pcuts.end() || limit_reached )
    {
      /* cut to be inserted is worse than all the others, return */
      if ( ipos == _pend )
      {
        return;
      }
      else
      {
        /* remove last cut */
        --_pend;
        --_pcend;
      }
    }

    /* copy cut */
    auto& icut = *_pend;
    icut->set_leaves( cut.begin(), cut.end() );
    icut->data() = cut.data();

    if ( ipos != _pend )
    {
      auto it = _pend;
      while ( it > ipos )
      {
        std::swap( *it, *( it - 1 ) );
        --it;
      }
    }

    /* update iterators */
    _pcend++;
    _pend++;
  }

  /*! \brief Inserts a cut into a set.
   *
   * This method will insert a cut into a set and maintain an order.  Before the
   * cut is inserted into the correct position, it will remove all cuts that are
   * dominated by `cut`. Variable `skip0` tell to skip the dominance check on
   * cut zero.
   *
   * If `cut` is dominated by any of the cuts in the set, it will still be
   * inserted.  The caller is responsible to check whether `cut` is dominated
   * before inserting it into the set.
   *
   * \param cut Cut to insert.
   * \param skip0 Skip dominance check on cut zero.
   * \param sort Cut prioritization function.
   */
  void insert( CutType const& cut, bool skip0 = false, emap_cut_sort_type sort = emap_cut_sort_type::NONE )
  {
    auto begin = _pcuts.begin();

    if ( skip0 && _pend != _pcuts.begin() )
      ++begin;

    /* remove elements that are dominated by new cut */
    _pcend = _pend = std::stable_partition( begin, _pend, [&cut]( auto const* other ) { return !cut.dominates( *other ); } );

    /* insert cut in a sorted way */
    simple_insert( cut, sort );
  }

  /*! \brief Replaces a cut of the set.
   *
   * This method replaces the cut at position `index` in the set by `cut`
   * and maintains the cuts order. The function does not check whether
   * index is in the valid range.
   *
   * \param index Index of the cut to replace.
   * \param cut Cut to insert.
   */
  void replace( uint32_t index, CutType const& cut )
  {
    *_pcuts[index] = cut;
  }

  /*! \brief Begin iterator (constant).
   *
   * The iterator will point to a cut pointer.
   */
  auto begin() const { return _pcuts.begin(); }

  /*! \brief End iterator (constant). */
  auto end() const { return _pcend; }

  /*! \brief Begin iterator (mutable).
   *
   * The iterator will point to a cut pointer.
   */
  auto begin() { return _pcuts.begin(); }

  /*! \brief End iterator (mutable). */
  auto end() { return _pend; }

  /*! \brief Number of cuts in the set. */
  auto size() const { return _pcend - _pcuts.begin(); }

  /*! \brief Returns reference to cut at index.
   *
   * This function does not return the cut pointer but dereferences it and
   * returns a reference.  The function does not check whether index is in the
   * valid range.
   *
   * \param index Index
   */
  auto const& operator[]( uint32_t index ) const { return *_pcuts[index]; }

  /*! \brief Returns the best cut, i.e., the first cut.
   */
  auto const& best() const { return *_pcuts[0]; }

  /*! \brief Updates the best cut.
   *
   * This method will set the cut at index `index` to be the best cut.  All
   * cuts before `index` will be moved one position higher.
   *
   * \param index Index of new best cut
   */
  void update_best( uint32_t index )
  {
    auto* best = _pcuts[index];
    for ( auto i = index; i > 0; --i )
    {
      _pcuts[i] = _pcuts[i - 1];
    }
    _pcuts[0] = best;
  }

  /*! \brief Resize the cut set, if it is too large.
   *
   * This method will resize the cut set to `size` only if the cut set has more
   * than `size` elements.  Otherwise, the size will remain the same.
   */
  void limit( uint32_t size )
  {
    if ( std::distance( _pcuts.begin(), _pend ) > static_cast<long>( size ) )
    {
      _pcend = _pend = _pcuts.begin() + size;
    }
  }

  /*! \brief Prints a cut set. */
  friend std::ostream& operator<<( std::ostream& os, emap_cut_set const& set )
  {
    for ( auto const& c : set )
    {
      os << *c << "\n";
    }
    return os;
  }

  /*! \brief Returns if the cut set contains already `cut`. */
  bool is_contained( CutType const& cut )
  {
    typename std::array<CutType*, MaxCuts>::iterator ipos = _pcuts.begin();

    while ( ipos != _pend )
    {
      if ( ( *ipos )->signature() == cut.signature() && std::equal( cut.begin(), cut.end(), ( *ipos )->begin() ) )
        return true;
      ++ipos;
    }

    return false;
  }

private:
  std::array<CutType, MaxCuts> _cuts;
  std::array<CutType*, MaxCuts> _pcuts;
  typename std::array<CutType*, MaxCuts>::const_iterator _pcend{ _pcuts.begin() };
  typename std::array<CutType*, MaxCuts>::iterator _pend{ _pcuts.begin() };
  uint32_t _set_limit{ MaxCuts };
};
#pragma endregion

#pragma region Hashing
template<uint32_t max_multioutput_cut_size>
struct emap_triple_hash
{
  inline uint64_t operator()( const std::array<uint32_t, max_multioutput_cut_size>& p ) const
  {
    uint64_t seed = hash_block( p[0] );

    for ( uint32_t i = 1; i < max_multioutput_cut_size; ++i )
    {
      hash_combine( seed, hash_block( p[i] ) );
    }

    return seed;
  }
};
#pragma endregion

template<unsigned NInputs>
struct best_gate_emap
{
  supergate<NInputs> const* gate;
  double arrival;
  float area;
  float flow;
  unsigned phase : 16;
  unsigned cut : 12;
  unsigned size : 4;
};

template<unsigned NInputs>
struct node_match_emap
{
  /* best gate match for positive and negative output phases */
  supergate<NInputs> const* best_gate[2];
  /* alternative best gate for positibe and negative output phase */
  best_gate_emap<NInputs> best_alternative[2];
  /* fanin pin phases for both output phases */
  uint16_t phase[2];
  /* best cut index for both phases */
  uint16_t best_cut[2];
  /* node is mapped using only one phase */
  bool same_match;
  /* node is mapped to a multi-output gate */
  bool multioutput_match[2];

  /* arrival time at node output */
  double arrival[2];
  /* required time at node output */
  double required[2];
  /* area of the best matches */
  float area[2];

  /* number of references in the cover 0: pos, 1: neg */
  uint32_t map_refs[2];
  /* references estimation */
  float est_refs[2];
  /* area flow */
  float flows[2];
};

template<class Ntk, unsigned CutSize, unsigned NInputs, classification_type Configuration>
class emap_impl
{
private:
  union multi_match_data
  {
    uint64_t data{ 0 };
    struct
    {
      uint64_t in_tfi : 1;
      uint64_t cut_index : 31;
      uint64_t node_index : 32;
    };
  };
  union multioutput_info
  {
    uint32_t data;
    struct
    {
      unsigned index : 29;
      unsigned lowest_index : 1;
      unsigned highest_index : 1;
      unsigned has_info : 1;
    };
  };

public:
  static constexpr float epsilon = 0.0005;
  static constexpr uint32_t max_cut_num = 20;
  using cut_t = cut<CutSize, cut_enumeration_emap_cut<NInputs>>;
  using cut_set_t = emap_cut_set<cut_t, max_cut_num>;
  using cut_merge_t = typename std::array<cut_set_t*, Ntk::max_fanin_size + 1>;
  using fanin_cut_t = typename std::array<cut_t const*, Ntk::max_fanin_size>;
  using support_t = typename std::array<uint8_t, CutSize>;
  using TT = kitty::static_truth_table<6>;
  using truth_compute_t = typename std::array<TT, CutSize>;
  using node_match_t = std::vector<node_match_emap<NInputs>>;
  using klut_map = std::unordered_map<uint32_t, std::array<signal<klut_network>, 2>>;
  using block_map = std::unordered_map<uint32_t, std::array<signal<block_network>, 2>>;

  static constexpr uint32_t max_multioutput_cut_size = 3;
  static constexpr uint32_t max_multioutput_output_size = 2;
  using multi_cuts_t = fast_network_cuts<Ntk, max_multioutput_cut_size, true, cut_enumeration_emap_multi_cut>;
  using multi_cut_t = typename multi_cuts_t::cut_t;
  using multi_leaves_set_t = std::array<uint32_t, max_multioutput_cut_size>;
  using multi_output_set_t = std::vector<multi_match_data>;
  using multi_hash_t = phmap::flat_hash_map<multi_leaves_set_t, multi_output_set_t, emap_triple_hash<max_multioutput_cut_size>>;
  using multi_match_t = std::array<multi_match_data, max_multioutput_output_size>;
  using multi_cut_set_t = std::vector<std::array<cut_t, max_multioutput_output_size>>;
  using multi_single_matches_t = std::vector<multi_match_t>;
  using multi_matches_t = std::vector<std::vector<multi_match_t>>;

  using clock = typename std::chrono::steady_clock;
  using time_point = typename clock::time_point;

public:
  explicit emap_impl( Ntk const& ntk, tech_library<NInputs, Configuration> const& library, emap_params const& ps, emap_stats& st )
      : ntk( ntk ),
        library( library ),
        ps( ps ),
        st( st ),
        node_match( ntk.size() ),
        node_tuple_match( ntk.size() ),
        switch_activity( ps.eswp_rounds ? switching_activity( ntk, ps.switching_activity_patterns ) : std::vector<float>( 0 ) ),
        cuts( ntk.size() )
  {
    std::memset( node_tuple_match.data(), 0, sizeof( multioutput_info ) * ntk.size() );
    std::tie( lib_inv_area, lib_inv_delay, lib_inv_id ) = library.get_inverter_info();
    std::tie( lib_buf_area, lib_buf_delay, lib_buf_id ) = library.get_buffer_info();
    tmp_visited.reserve( 100 );
  }

  explicit emap_impl( Ntk const& ntk, tech_library<NInputs, Configuration> const& library, std::vector<float> const& switch_activity, emap_params const& ps, emap_stats& st )
      : ntk( ntk ),
        library( library ),
        ps( ps ),
        st( st ),
        node_match( ntk.size() ),
        node_tuple_match( ntk.size() ),
        switch_activity( switch_activity ),
        cuts( ntk.size() )
  {
    std::memset( node_tuple_match.data(), 0, sizeof( multioutput_info ) * ntk.size() );
    std::tie( lib_inv_area, lib_inv_delay, lib_inv_id ) = library.get_inverter_info();
    std::tie( lib_buf_area, lib_buf_delay, lib_buf_id ) = library.get_buffer_info();
    tmp_visited.reserve( 100 );
  }

  cell_view<block_network> run_block()
  {
    time_begin = clock::now();

    auto [res, old2new] = initialize_block_network();

    /* multi-output initialization */
    if ( ps.map_multioutput && ps.matching_mode != emap_params::structural )
    {
      compute_multioutput_match();
    }

    /* compute and save topological order */
    init_topo_order();

    /* init arrival time */
    if ( !init_arrivals() )
      return res;

    /* search for large matches */
    if ( ps.matching_mode == emap_params::structural || CutSize > 6 )
    {
      if ( !compute_struct_match() )
      {
        return res;
      }
    }

    /* compute cuts, matches, and initial mapping */
    if ( !ps.area_oriented_mapping )
    {
      if ( !compute_mapping_match<false>() )
      {
        return res;
      }
    }
    else
    {
      if ( !compute_mapping_match<true>() )
      {
        return res;
      }
    }

    /* run area recovery */
    if ( !improve_mapping() )
      return res;

    /* insert buffers for POs driven by PIs */
    insert_buffers();

    /* generate the output network */
    finalize_cover_block( res, old2new );
    st.time_total = ( clock::now() - time_begin );

    return res;
  }

  binding_view<klut_network> run_klut()
  {
    time_begin = clock::now();

    auto [res, old2new] = initialize_map_network();

    /* multi-output initialization */
    if ( ps.map_multioutput && ps.matching_mode != emap_params::structural )
    {
      compute_multioutput_match();
    }

    /* compute and save topological order */
    init_topo_order();

    /* init arrival time */
    if ( !init_arrivals() )
      return res;

    /* search for large matches */
    if ( ps.matching_mode == emap_params::structural || CutSize > 6 )
    {
      if ( !compute_struct_match() )
      {
        return res;
      }
    }

    /* compute cuts, matches, and initial mapping */
    if ( !ps.area_oriented_mapping )
    {
      if ( !compute_mapping_match<false>() )
      {
        return res;
      }
    }
    else
    {
      if ( !compute_mapping_match<true>() )
      {
        return res;
      }
    }

    /* run area recovery */
    if ( !improve_mapping() )
      return res;

    /* insert buffers for POs driven by PIs */
    insert_buffers();

    /* generate the output network */
    finalize_cover( res, old2new );
    st.time_total = ( clock::now() - time_begin );

    return res;
  }

  binding_view<klut_network> run_node_map()
  {
    time_begin = clock::now();

    auto [res, old2new] = initialize_map_network();

    /* multi-output support is currently not implemented */

    /* compute and save topological order */
    init_topo_order();

    /* init arrival time */
    if ( !init_arrivals() )
      return res;

    /* compute cuts, matches, and initial mapping */
    if ( !ps.area_oriented_mapping )
    {
      if ( !compute_mapping_match_node<false>() )
      {
        return res;
      }
    }
    else
    {
      if ( !compute_mapping_match_node<true>() )
      {
        return res;
      }
    }

    /* run area recovery */
    if ( !improve_mapping() )
      return res;

    /* insert buffers for POs driven by PIs */
    insert_buffers();

    /* generate the output network */
    finalize_cover( res, old2new );
    st.time_total = ( clock::now() - time_begin );

    return res;
  }

private:
  bool improve_mapping()
  {
    /* compute mapping using global area flow */
    uint32_t i = 0;
    while ( i++ < ps.area_flow_rounds )
    {
      if ( !compute_mapping<true>() )
      {
        return false;
      }
    }

    /* compute mapping using exact area */
    i = 0;
    compute_required_time( true );
    while ( i++ < ps.ela_rounds )
    {
      if ( !compute_mapping_exact_reversed<false>() )
      {
        return false;
      }
    }

    /* compute mapping using exact switching activity estimation */
    i = 0;
    while ( i++ < ps.eswp_rounds )
    {
      if ( !compute_mapping_exact_reversed<true>() )
      {
        return false;
      }
    }

    return true;
  }

#pragma region Core
  template<bool DO_AREA>
  bool compute_mapping_match()
  {
    bool warning_box = false;

    for ( auto const& n : topo_order )
    {
      auto const index = ntk.node_to_index( n );

      if ( !compute_matches_node<DO_AREA>( n, warning_box ) )
      {
        continue;
      }

      /* load multi-output cuts and data */
      if ( ps.map_multioutput && node_tuple_match[index].has_info )
      {
        match_multi_add_cuts( n );
      }

      /* match positive phase */
      match_phase<DO_AREA>( n, 0u );

      /* match negative phase */
      match_phase<DO_AREA>( n, 1u );

      /* try to drop one phase */
      match_drop_phase<DO_AREA, false>( n );

      /* select alternative matches to use */
      select_alternatives<DO_AREA>( n );

      /* try multi-output matches */
      if constexpr ( DO_AREA )
      {
        if ( ps.map_multioutput && node_tuple_match[index].highest_index )
        {
          if ( match_multioutput<DO_AREA>( n ) )
            multi_node_update<DO_AREA>( n );
        }
      }
    }

    double area_old = area;
    bool success = set_mapping_refs_and_req<DO_AREA, false>();

    if ( warning_box )
    {
      std::cerr << "[i] MAP WARNING: not mapped don't touch gates are treated as sequential black boxes\n";
    }

    /* round stats */
    if ( ps.verbose )
    {
      std::stringstream stats{};
      float area_gain = 0.0f;

      if ( iteration != 1 )
        area_gain = float( ( area_old - area ) / area_old * 100 );

      if constexpr ( DO_AREA )
      {
        stats << fmt::format( "[i] AreaFlow : Delay = {:>12.2f}  Area = {:>12.2f}  Gain = {:>5.2f} %  Inverters = {:>5}  Time = {:>5.2f}\n", delay, area, area_gain, inv, to_seconds( clock::now() - time_begin ) );
      }
      else
      {
        stats << fmt::format( "[i] Delay    : Delay = {:>12.2f}  Area = {:>12.2f}  Gain = {:>5.2f} %  Inverters = {:>5}  Time = {:>5.2f}\n", delay, area, area_gain, inv, to_seconds( clock::now() - time_begin ) );
      }
      st.round_stats.push_back( stats.str() );
    }

    return success;
  }

  template<bool DO_AREA>
  inline bool compute_matches_node( node<Ntk> const& n, bool& warning_box )
  {
    auto const index = ntk.node_to_index( n );
    auto& node_data = node_match[index];

    node_data.est_refs[0] = node_data.est_refs[1] = static_cast<double>( ntk.fanout_size( n ) );
    node_data.map_refs[0] = node_data.map_refs[1] = 0;
    node_data.required[0] = node_data.required[1] = std::numeric_limits<float>::max();

    if ( ntk.is_constant( n ) )
    {
      /* all terminals have flow 0.0 */
      node_data.flows[0] = node_data.flows[1] = 0.0f;
      node_data.best_alternative[0].flow = node_data.best_alternative[1].flow = 0.0f;
      node_data.arrival[0] = node_data.arrival[1] = 0.0f;
<<<<<<< HEAD
      node_data.best_alternative[0].arrival = node_data.best_alternative[1].arrival = 0.0f;
=======
>>>>>>> 2e341528
      /* skip if cuts have been computed before */
      if ( cuts[index].size() == 0 )
      {
        add_zero_cut( index );
        match_constants( index );
      }
      return false;
    }
    else if ( ntk.is_pi( n ) )
    {
      node_data.flows[0] = 0.0f;
<<<<<<< HEAD
      node_data.best_alternative[0].flow = 0.0f;
      /* PIs have the negative phase implemented with an inverter */
      node_data.flows[1] = lib_inv_area / node_data.est_refs[1];
      node_data.best_alternative[1].flow = lib_inv_area / node_data.est_refs[1];
=======
      node_data.arrival[0] = 0.0f;
      /* PIs have the negative phase implemented with an inverter */
      node_data.flows[1] = lib_inv_area / node_data.est_refs[1];
      node_data.arrival[1] = lib_inv_delay;
>>>>>>> 2e341528
      /* skip if cuts have been computed before */
      if ( cuts[index].size() == 0 )
      {
        add_unit_cut( index );
      }
      return false;
    }

    if ( ps.matching_mode == emap_params::structural )
      return true;

    /* don't touch box */
    if constexpr ( has_is_dont_touch_v<Ntk> )
    {
      if ( ntk.is_dont_touch( n ) )
      {
<<<<<<< HEAD
=======
        
>>>>>>> 2e341528
        warning_box |= initialize_box( n );
        return false;
      }
    }

    /* compute cuts for node */
    if constexpr ( Ntk::min_fanin_size == 2 && Ntk::max_fanin_size == 2 )
    {
      merge_cuts2<DO_AREA>( n );
    }
    else
    {
      merge_cuts<DO_AREA>( n );
    }

    return true;
  }

  template<bool DO_AREA>
  void merge_cuts2( node<Ntk> const& n )
  {
    static constexpr uint32_t max_cut_size = CutSize > 6 ? 6 : CutSize;

    auto index = ntk.node_to_index( n );
    auto& node_data = node_match[index];
    emap_cut_sort_type sort = emap_cut_sort_type::AREA;

    /* compute cuts */
    const auto fanin = 2;
    ntk.foreach_fanin( ntk.index_to_node( index ), [this]( auto child, auto i ) {
      lcuts[i] = &cuts[ntk.node_to_index( ntk.get_node( child ) )];
    } );
    lcuts[2] = &cuts[index];
    auto& rcuts = *lcuts[fanin];

    /* move pre-computed structural cuts to a temporary cutset */
    bool reinsert_cuts = false;
    if ( rcuts.size() )
    {
      temp_cuts.clear();
      for ( auto& cut : rcuts )
      {
        if ( ( *cut )->ignore )
          continue;
        recompute_cut_data( *cut, n );
        temp_cuts.simple_insert( *cut );
        reinsert_cuts = true;
      }
      rcuts.clear();
    }

    /* set cut limit for run-time optimization*/
    rcuts.set_cut_limit( ps.cut_enumeration_ps.cut_limit );

    cut_t new_cut;
    new_cut->pattern_index = 0;
    fanin_cut_t vcuts;

    for ( auto const& c1 : *lcuts[0] )
    {
      /* skip cuts of pattern matching */
      if ( ( *c1 )->pattern_index > 1 )
        continue;
      vcuts[0] = c1;

      for ( auto const& c2 : *lcuts[1] )
      {
        /* skip cuts of pattern matching */
        if ( ( *c2 )->pattern_index > 1 )
          continue;

        if ( !c1->merge( *c2, new_cut, max_cut_size ) )
        {
          continue;
        }

        if ( ps.remove_dominated_cuts && rcuts.is_dominated( new_cut ) )
        {
          continue;
        }

        /* compute function */
        vcuts[1] = c2;
        compute_truth_table( index, vcuts, fanin, new_cut );

        /* match cut and compute data */
        compute_cut_data( new_cut, n );

        if ( ps.remove_dominated_cuts )
          rcuts.insert( new_cut, false, sort );
        else
          rcuts.simple_insert( new_cut, sort );
      }
    }

    if ( reinsert_cuts )
    {
      for ( auto const& cut : temp_cuts )
      {
        rcuts.simple_insert( *cut, sort );
      }
    }

    cuts_total += rcuts.size();

    /* limit the maximum number of cuts */
    rcuts.limit( ps.cut_enumeration_ps.cut_limit );

    /* add trivial cut */
    if ( rcuts.size() > 1 || ( *rcuts.begin() )->size() > 1 )
    {
      add_unit_cut( index );
    }
  }

  template<bool DO_AREA>
  void merge_cuts( node<Ntk> const& n )
  {
    static constexpr uint32_t max_cut_size = CutSize > 6 ? 6 : CutSize;

    auto index = ntk.node_to_index( n );
    auto& node_data = node_match[index];
    emap_cut_sort_type sort = emap_cut_sort_type::AREA;
    cut_t best_cut;

    /* compute cuts */
    std::vector<uint32_t> cut_sizes;
    ntk.foreach_fanin( ntk.index_to_node( index ), [this, &cut_sizes]( auto child, auto i ) {
      lcuts[i] = &cuts[ntk.node_to_index( ntk.get_node( child ) )];
      cut_sizes.push_back( static_cast<uint32_t>( lcuts[i]->size() ) );
    } );
    const auto fanin = cut_sizes.size();
    lcuts[fanin] = &cuts[index];
    auto& rcuts = *lcuts[fanin];

    /* set cut limit for run-time optimization*/
    rcuts.set_cut_limit( ps.cut_enumeration_ps.cut_limit );
    fanin_cut_t vcuts;

    if ( fanin > 1 && fanin <= ps.cut_enumeration_ps.fanin_limit )
    {
      cut_t new_cut, tmp_cut;

      foreach_mixed_radix_tuple( cut_sizes.begin(), cut_sizes.end(), [&]( auto begin, auto end ) {
        auto it = vcuts.begin();
        auto i = 0u;
        while ( begin != end )
        {
          *it++ = &( ( *lcuts[i++] )[*begin++] );
        }

        if ( !vcuts[0]->merge( *vcuts[1], new_cut, max_cut_size ) )
        {
          return true; /* continue */
        }

        for ( i = 2; i < fanin; ++i )
        {
          tmp_cut = new_cut;
          if ( !vcuts[i]->merge( tmp_cut, new_cut, max_cut_size ) )
          {
            return true; /* continue */
          }
        }

        if ( ps.remove_dominated_cuts && rcuts.is_dominated( new_cut ) )
        {
          return true; /* continue */
        }

        compute_truth_table( index, vcuts, fanin, new_cut );

        /* match cut and compute data */
        compute_cut_data( new_cut, n );

        if ( ps.remove_dominated_cuts )
          rcuts.insert( new_cut, false, sort );
        else
          rcuts.simple_insert( new_cut, sort );

        return true;
      } );

      /* limit the maximum number of cuts */
      rcuts.limit( ps.cut_enumeration_ps.cut_limit );
    }
    else if ( fanin == 1 )
    {
      for ( auto const& cut : *lcuts[0] )
      {
        cut_t new_cut = *cut;
        vcuts[0] = cut;

        compute_truth_table( index, vcuts, fanin, new_cut );

        /* match cut and compute data */
        compute_cut_data( new_cut, n );

        if ( ps.remove_dominated_cuts )
          rcuts.insert( new_cut, false, sort );
        else
          rcuts.simple_insert( new_cut, sort );
      }

      /* limit the maximum number of cuts */
      rcuts.limit( ps.cut_enumeration_ps.cut_limit );
    }

    cuts_total += rcuts.size();

    add_unit_cut( index );
  }

  bool compute_struct_match()
  {
    if ( ps.matching_mode == emap_params::boolean )
      return true;

    /* compatible only with AIGs */
    if constexpr ( !is_aig_network_type_v<Ntk> )
    {
      if ( ps.matching_mode == emap_params::structural )
      {
        std::cerr << "[e] MAP ERROR: structural library works only with AIGs\n";
        return false;
      }
      return true;
    }

    /* no large gates identified */
    if ( library.num_structural_gates() == 0 )
    {
      if ( ps.matching_mode == emap_params::structural )
      {
        std::cerr << "[e] MAP ERROR: structural library is empty\n";
        return false;
      }
      return true;
    }

    bool warning_box = false;
    for ( auto const& n : topo_order )
    {
      auto const index = ntk.node_to_index( n );
      auto& node_data = node_match[index];

      if ( ntk.is_constant( n ) )
      {
        add_zero_cut( index );
        match_constants( index );
        continue;
      }
      else if ( ntk.is_pi( n ) )
      {
        add_unit_cut( index );
        continue;
      }

      /* don't touch box */
      if constexpr ( has_is_dont_touch_v<Ntk> )
      {
        if ( ntk.is_dont_touch( n ) )
        {
          add_unit_cut( index );
          continue;
        }
      }

      /* compute cuts for node */
      merge_cuts_structural( n );
    }

    if ( warning_box )
    {
      std::cerr << "[i] MAP WARNING: not mapped don't touch gates are treated as sequential black boxes\n";
    }

    /* round stats */
    if ( ps.verbose )
    {
      st.round_stats.push_back( fmt::format( "[i] SCuts    : Cuts  = {:>12d}  Time = {:>12.2f}\n", cuts_total, to_seconds( clock::now() - time_begin ) ) );
    }

    return true;
  }

  void merge_cuts_structural( node<Ntk> const& n )
  {
    auto index = ntk.node_to_index( n );
    auto& node_data = node_match[index];
    emap_cut_sort_type sort = emap_cut_sort_type::AREA;

    /* compute cuts */
    const auto fanin = 2;
    std::array<uint32_t, 2> children_phase;
    ntk.foreach_fanin( ntk.index_to_node( index ), [&]( auto child, auto i ) {
      lcuts[i] = &cuts[ntk.node_to_index( ntk.get_node( child ) )];
      children_phase[i] = ntk.is_complemented( child ) ? 1 : 0;
    } );
    lcuts[2] = &cuts[index];
    auto& rcuts = *lcuts[fanin];

    /* set cut limit for run-time optimization*/
    rcuts.set_cut_limit( ps.cut_enumeration_ps.cut_limit );

    cut_t new_cut;
    std::vector<cut_t const*> vcuts( fanin );

    for ( auto const& c1 : *lcuts[0] )
    {
      for ( auto const& c2 : *lcuts[1] )
      {
        /* filter large cuts */
        if ( c1->size() + c2->size() > CutSize || c1->size() + c2->size() > NInputs )
          continue;
        /* filter cuts involving constants */
        if ( ( *c1 )->pattern_index == 0 || ( *c2 )->pattern_index == 0 )
          continue;

        vcuts[0] = c1;
        vcuts[1] = c2;
        uint32_t pattern_id1 = ( ( *c1 )->pattern_index << 1 ) | children_phase[0];
        uint32_t pattern_id2 = ( ( *c2 )->pattern_index << 1 ) | children_phase[1];
        if ( pattern_id1 > pattern_id2 )
        {
          std::swap( vcuts[0], vcuts[1] );
          std::swap( pattern_id1, pattern_id2 );
        }

        uint32_t new_pattern = library.get_pattern_id( pattern_id1, pattern_id2 );

        /* pattern not matched */
        if ( new_pattern == UINT32_MAX )
          continue;

        create_structural_cut( new_cut, vcuts, new_pattern, pattern_id1, pattern_id2 );

        if ( ps.remove_dominated_cuts && rcuts.is_dominated( new_cut ) )
          continue;

        /* match cut and compute data */
        compute_cut_data_structural( new_cut, n );

        if ( ps.remove_dominated_cuts )
          rcuts.insert( new_cut, false, sort );
        else
          rcuts.simple_insert( new_cut, sort );
      }
    }

    cuts_total += rcuts.size();

    /* limit the maximum number of cuts */
    rcuts.limit( ps.cut_enumeration_ps.cut_limit );

    /* add trivial cut */
    if ( rcuts.size() > 1 || ( *rcuts.begin() )->size() > 1 )
    {
      add_unit_cut( index );
    }
  }

  template<bool DO_AREA>
  bool compute_mapping_match_node()
  {
    for ( auto const& n : topo_order )
    {
      auto const index = ntk.node_to_index( n );
      auto& node_data = node_match[index];

      node_data.best_gate[0] = node_data.best_gate[1] = nullptr;
      node_data.same_match = 0;
      node_data.multioutput_match[0] = node_data.multioutput_match[1] = false;
      node_data.required[0] = node_data.required[1] = std::numeric_limits<float>::max();
      node_data.map_refs[0] = node_data.map_refs[1] = 0;
      node_data.est_refs[0] = node_data.est_refs[1] = static_cast<float>( ntk.fanout_size( n ) );

      if ( ntk.is_constant( n ) )
      {
        /* all terminals have flow 0 */
        node_data.flows[0] = node_data.flows[1] = 0.0f;
        node_data.arrival[0] = node_data.arrival[1] = 0.0f;
        add_zero_cut( index );
        match_constants( index );
        continue;
      }
      else if ( ntk.is_pi( n ) )
      {
        /* all terminals have flow 0 */
        node_data.flows[0] = 0.0f;
<<<<<<< HEAD
        /* PIs have the negative phase implemented with an inverter */
        node_data.flows[1] = lib_inv_area / node_data.est_refs[1];
=======
        node_data.arrival[0] = 0.0f;
        /* PIs have the negative phase implemented with an inverter */
        node_data.flows[1] = lib_inv_area / node_data.est_refs[1];
        node_data.arrival[1] = lib_inv_delay;
>>>>>>> 2e341528
        add_unit_cut( index );
        continue;
      }

      /* compute the node mapping */
      add_node_cut<DO_AREA>( n );

      /* match positive phase */
      match_phase<DO_AREA>( n, 0u );

      /* match negative phase */
      match_phase<DO_AREA>( n, 1u );

      /* try to drop one phase */
      match_drop_phase<DO_AREA, false>( n );

      /* select alternative matches to use */
      select_alternatives<DO_AREA>( n );
    }
    double area_old = area;
    bool success = set_mapping_refs_and_req<DO_AREA, false>();

    /* round stats */
    if ( ps.verbose )
    {
      std::stringstream stats{};
      float area_gain = 0.0f;

      if ( iteration != 1 )
        area_gain = float( ( area_old - area ) / area_old * 100 );

      if constexpr ( DO_AREA )
      {
        stats << fmt::format( "[i] AreaFlow : Delay = {:>12.2f}  Area = {:>12.2f}  Gain = {:>5.2f} %  Inverters = {:>5}  Time = {:>5.2f}\n", delay, area, area_gain, inv, to_seconds( clock::now() - time_begin ) );
      }
      else
      {
        stats << fmt::format( "[i] Delay    : Delay = {:>12.2f}  Area = {:>12.2f}  Gain = {:>5.2f} %  Inverters = {:>5}  Time = {:>5.2f}\n", delay, area, area_gain, inv, to_seconds( clock::now() - time_begin ) );
      }
      st.round_stats.push_back( stats.str() );
    }

    return success;
  }

  template<bool DO_AREA>
  void add_node_cut( node<Ntk> const& n )
  {
    auto index = ntk.node_to_index( n );
    auto& node_data = node_match[index];
    auto& rcuts = &cuts[index];

    std::vector<uint32_t> fanin_indexes;
    fanin_indexes.reserve( Ntk::max_fanin_size );

    ntk.foreach_fanin( n, [&]( auto const& f ) {
      fanin_indexes.push_back( ntk.node_to_index( ntk.get_node( f ) ) );
    } );

    assert( fanin_indexes.size() <= CutSize );

    cut_t new_cut = rcuts.add_cut( fanin_indexes.begin(), fanin_indexes.end() );
    new_cut->function = kitty::extend_to<6>( ntk.node_function( n ) );

    /* match cut and compute data */
    compute_cut_data( new_cut, n );

    ++cuts_total;
  }

  template<bool DO_AREA>
  bool compute_mapping()
  {
    for ( auto const& n : topo_order )
    {
      uint32_t index = ntk.node_to_index( n );

      /* reset mapping */
      node_match[index].map_refs[0] = node_match[index].map_refs[1] = 0u;

      if ( ntk.is_constant( n ) )
        continue;
      if ( ntk.is_pi( n ) )
      {
        node_match[index].flows[1] = lib_inv_area / node_match[index].est_refs[1];
<<<<<<< HEAD
        node_match[index].best_alternative[1].flow = lib_inv_area / node_match[index].est_refs[1];
=======
>>>>>>> 2e341528
        continue;
      }

      /* don't touch box */
      if constexpr ( has_is_dont_touch_v<Ntk> )
      {
        if ( ntk.is_dont_touch( n ) )
        {
          if constexpr ( has_has_binding_v<Ntk> )
          {
            propagate_data_forward_white_box( n );
          }
          continue;
        }
      }

      /* match positive phase */
      match_phase<DO_AREA>( n, 0u );

      /* match negative phase */
      match_phase<DO_AREA>( n, 1u );

      /* try to drop one phase */
      match_drop_phase<DO_AREA, false>( n );

      /* try a multi-output match */
      if constexpr ( DO_AREA )
      {
        if ( ps.map_multioutput && node_tuple_match[index].highest_index )
        {
          bool multi_success = match_multioutput<DO_AREA>( n );
          if ( multi_success )
            multi_node_update<DO_AREA>( n );
        }
      }

      assert( node_match[index].arrival[0] < node_match[index].required[0] + epsilon );
      assert( node_match[index].arrival[1] < node_match[index].required[1] + epsilon );
    }

    double area_old = area;
    bool success = set_mapping_refs_and_req<DO_AREA, false>();

    /* round stats */
    if ( ps.verbose )
    {
      std::stringstream stats{};
      float area_gain = 0.0f;

      if ( iteration != 1 )
        area_gain = float( ( area_old - area ) / area_old * 100 );

      if constexpr ( DO_AREA )
      {
        stats << fmt::format( "[i] AreaFlow : Delay = {:>12.2f}  Area = {:>12.2f}  Gain = {:>5.2f} %  Inverters = {:>5}  Time = {:>5.2f}\n", delay, area, area_gain, inv, to_seconds( clock::now() - time_begin ) );
      }
      else
      {
        stats << fmt::format( "[i] Delay    : Delay = {:>12.2f}  Area = {:>12.2f}  Gain = {:>5.2f} %  Inverters = {:>5}  Time = {:>5.2f}\n", delay, area, area_gain, inv, to_seconds( clock::now() - time_begin ) );
      }
      st.round_stats.push_back( stats.str() );
    }

    return success;
  }

  template<bool SwitchActivity>
  bool compute_mapping_exact_reversed()
  {
<<<<<<< HEAD
=======
    for ( auto const& n : topo_order )
    {
      if ( ntk.is_constant( n ) || ntk.is_pi( n ) )
        continue;

      /* don't touch box */
      if constexpr ( has_is_dont_touch_v<Ntk> )
      {
        if ( ntk.is_dont_touch( n ) )
        {
          if constexpr ( has_has_binding_v<Ntk> )
          {
            propagate_data_forward_white_box( n );
          }
          continue;
        }
      }

      auto index = ntk.node_to_index( n );
      auto& node_data = node_match[index];

      /* recursively deselect the best cut shared between
       * the two phases if in use in the cover */
      if ( node_data.same_match && ( node_data.map_refs[0] || node_data.map_refs[1] ) )
      {
        uint8_t use_phase = node_data.best_supergate[0] != nullptr ? 0 : 1;
        auto const& best_cut = cuts[index][node_data.best_cut[use_phase]];
        cut_deref<SwitchActivity>( best_cut, n, use_phase );
      }

      /* match positive phase */
      match_phase_exact<SwitchActivity>( n, 0u );

      /* match negative phase */
      match_phase_exact<SwitchActivity>( n, 1u );

      /* try to drop one phase */
      match_drop_phase<true, true>( n, 0 );

      /* try a multi-output match */
      if ( ps.map_multioutput && node_tuple_match[index] != UINT32_MAX )
      {
        bool multi_success = match_multioutput_exact<SwitchActivity>( n, last_round );
        if ( multi_success )
          multi_node_update_exact<SwitchActivity>( n );
      }

      if ( node_match[index].map_refs[0] )
        assert( node_match[index].arrival[0] < node_match[index].required[0] + epsilon );
      if ( node_match[index].map_refs[1] )
        assert( node_match[index].arrival[1] < node_match[index].required[1] + epsilon );
    }

    double area_old = area;
    bool success = set_mapping_refs<true>();

    /* round stats */
    if ( ps.verbose )
    {
      float area_gain = float( ( area_old - area ) / area_old * 100 );
      std::stringstream stats{};
      if constexpr ( SwitchActivity )
        stats << fmt::format( "[i] Switching: Delay = {:>12.2f}  Area = {:>12.2f}  Gain = {:>5.2f} %  Inverters = {:>5}  Time = {:>5.2f}\n", delay, area, area_gain, inv, to_seconds( clock::now() - time_begin ) );
      else
        stats << fmt::format( "[i] Area     : Delay = {:>12.2f}  Area = {:>12.2f}  Gain = {:>5.2f} %  Inverters = {:>5}  Time = {:>5.2f}\n", delay, area, area_gain, inv, to_seconds( clock::now() - time_begin ) );
      st.round_stats.push_back( stats.str() );
    }

    return success;
  }

  template<bool SwitchActivity>
  bool compute_mapping_exact_reversed( bool last_round )
  {
    /* this method works in reverse topological order: less nodes to update (faster) */
    /* instead of propagating arrival times forward, it propagates required times backwards */

>>>>>>> 2e341528
    for ( auto it = topo_order.rbegin(); it != topo_order.rend(); ++it )
    {
      if ( ntk.is_constant( *it ) || ntk.is_pi( *it ) )
        continue;

      const auto index = ntk.node_to_index( *it );
      auto& node_data = node_match[index];

      /* skip not mapped nodes */
      if ( !node_data.map_refs[0] && !node_data.map_refs[1] )
        continue;

      /* don't touch box */
      if constexpr ( has_is_dont_touch_v<Ntk> )
      {
        node<Ntk> n = ntk.index_to_node( index );
        if ( ntk.is_dont_touch( n ) )
        {
          if constexpr ( has_has_binding_v<Ntk> )
          {
            propagate_data_backward_white_box( n );
          }
          continue;
        }
      }

      /* recursively deselect the best cut shared between
       * the two phases if in use in the cover */
      uint8_t use_phase = node_data.best_gate[0] != nullptr ? 0 : 1;
      double old_required = -1;
      if ( node_data.same_match )
      {
        auto const& best_cut = cuts[index][node_data.best_cut[use_phase]];
        cut_deref<SwitchActivity>( best_cut, *it, use_phase );

        /* propagate required time over the output inverter if present */
        if ( node_data.map_refs[use_phase ^ 1] > 0 )
        {
          old_required = node_data.required[use_phase];
          node_data.required[use_phase] = std::min( node_data.required[use_phase], node_data.required[use_phase ^ 1] - lib_inv_delay );
        }
      }
      else if ( !node_data.map_refs[0] || !node_data.map_refs[1] )
      {
        use_phase = node_data.map_refs[0] ? 0 : 1;
        auto const& best_cut = cuts[index][node_data.best_cut[use_phase]];
        cut_deref<SwitchActivity>( best_cut, *it, use_phase );
        node_data.same_match = true;
      }

      /* match positive phase */
      match_phase_exact<SwitchActivity>( *it, 0u );

      /* match negative phase */
      match_phase_exact<SwitchActivity>( *it, 1u );

      /* restore required time */
      if ( old_required > 0 )
      {
        node_data.required[use_phase] = old_required;
      }

      /* try to drop one phase */
      match_drop_phase<true, true, SwitchActivity>( *it );

      /* try a multi-output match */ /* TODO: fix the required time*/
      if ( ps.map_multioutput && node_tuple_match[index].lowest_index )
      {
        bool mapped = match_multioutput_exact<SwitchActivity>( *it, true );

        /* propagate required time for the selected gates */
        if ( mapped )
        {
          match_multioutput_propagate_required( *it );
        }
        else
        {
          match_propagate_required( index );
        }
      }
      else
      {
        match_propagate_required( index );
      }
    }

    double area_old = area;

    propagate_arrival_times();

    /* round stats */
    if ( ps.verbose )
    {
      float area_gain = float( ( area_old - area ) / area_old * 100 );
      std::stringstream stats{};
      if constexpr ( SwitchActivity )
        stats << fmt::format( "[i] Switching: Delay = {:>12.2f}  Area = {:>12.2f}  Gain = {:>5.2f} %  Inverters = {:>5}  Time = {:>5.2f}\n", delay, area, area_gain, inv, to_seconds( clock::now() - time_begin ) );
      else
        stats << fmt::format( "[i] Area Rev : Delay = {:>12.2f}  Area = {:>12.2f}  Gain = {:>5.2f} %  Inverters = {:>5}  Time = {:>5.2f}\n", delay, area, area_gain, inv, to_seconds( clock::now() - time_begin ) );
      st.round_stats.push_back( stats.str() );
    }

    return true;
  }

  inline void match_propagate_required( uint32_t index )
  {
    /* don't touch box */
    if constexpr ( has_is_dont_touch_v<Ntk> )
    {
      node<Ntk> n = ntk.index_to_node( index );
      if ( ntk.is_dont_touch( n ) )
      {
        if constexpr ( has_has_binding_v<Ntk> )
        {
          propagate_data_backward_white_box( n );
        }
        return;
      }
    }

    auto& node_data = node_match[index];

    /* propagate required time through the leaves */
    unsigned use_phase = node_data.best_gate[0] == nullptr ? 1u : 0u;
    unsigned other_phase = use_phase ^ 1;

    assert( node_data.best_gate[0] != nullptr || node_data.best_gate[1] != nullptr );
    // assert( node_data.map_refs[0] || node_data.map_refs[1] );

    /* propagate required time over the output inverter if present */
    if ( node_data.same_match && node_data.map_refs[use_phase ^ 1] > 0 )
    {
      node_data.required[use_phase] = std::min( node_data.required[use_phase], node_data.required[other_phase] - lib_inv_delay );
    }

    if ( node_data.map_refs[0] )
      assert( node_data.arrival[0] < node_data.required[0] + epsilon );
    if ( node_data.map_refs[1] )
      assert( node_data.arrival[1] < node_data.required[1] + epsilon );

    if ( node_data.same_match || node_data.map_refs[use_phase] > 0 )
    {
      auto ctr = 0u;
      auto const& best_cut = cuts[index][node_data.best_cut[use_phase]];
      auto const& supergate = node_data.best_gate[use_phase];
      for ( auto leaf : best_cut )
      {
        auto phase = ( node_data.phase[use_phase] >> ctr ) & 1;
        node_match[leaf].required[phase] = std::min( node_match[leaf].required[phase], node_data.required[use_phase] - supergate->tdelay[ctr] );
        ++ctr;
      }
    }

    if ( !node_data.same_match && node_data.map_refs[other_phase] > 0 )
    {
      auto ctr = 0u;
      auto const& best_cut = cuts[index][node_data.best_cut[other_phase]];
      auto const& supergate = node_data.best_gate[other_phase];
      for ( auto leaf : best_cut )
      {
        auto phase = ( node_data.phase[other_phase] >> ctr ) & 1;
        node_match[leaf].required[phase] = std::min( node_match[leaf].required[phase], node_data.required[other_phase] - supergate->tdelay[ctr] );
        ++ctr;
      }
    }
  }

  template<bool ELA>
  bool set_mapping_refs()
  {
    /* compute the current worst delay and update the mapping refs */
    delay = 0.0f;
    ntk.foreach_po( [this]( auto s ) {
      const auto index = ntk.node_to_index( ntk.get_node( s ) );

      if ( ntk.is_complemented( s ) )
        delay = std::max( delay, node_match[index].arrival[1] );
      else
        delay = std::max( delay, node_match[index].arrival[0] );

      if constexpr ( !ELA )
      {
        if ( ntk.is_complemented( s ) )
          node_match[index].map_refs[1]++;
        else
          node_match[index].map_refs[0]++;
      }
    } );

    /* compute current area and update mapping refs in top-down order */
    area = 0.0f;
    inv = 0;
    for ( auto it = topo_order.rbegin(); it != topo_order.rend(); ++it )
    {
      const auto index = ntk.node_to_index( *it );
      auto& node_data = node_match[index];

      /* skip constants and PIs */
      if ( ntk.is_constant( *it ) )
      {
        if ( node_data.map_refs[0] || node_data.map_refs[1] )
        {
          /* if used and not available in the library launch a mapping error */
          if ( node_data.best_gate[0] == nullptr && node_data.best_gate[1] == nullptr )
          {
            std::cerr << "[e] MAP ERROR: technology library does not contain constant gates, impossible to perform mapping" << std::endl;
            st.mapping_error = true;
            return false;
          }
        }
        continue;
      }
      else if ( ntk.is_pi( *it ) )
      {
        if ( node_match[index].map_refs[1] > 0u )
        {
          /* Add inverter area over the negated fanins */
          area += lib_inv_area;
          ++inv;
        }
        continue;
      }

      /* continue if not referenced in the cover */
      if ( !node_match[index].map_refs[0] && !node_match[index].map_refs[1] )
        continue;

      /* don't touch box */
      if constexpr ( has_is_dont_touch_v<Ntk> )
      {
        if ( ntk.is_dont_touch( *it ) )
        {
          set_mapping_refs_dont_touch<ELA>( *it );
          continue;
        }
      }

      unsigned use_phase = node_data.best_gate[0] == nullptr ? 1u : 0u;

      if ( node_data.best_gate[use_phase] == nullptr )
      {
        /* Library is not complete, mapping is not possible */
        std::cerr << "[e] MAP ERROR: technology library is not complete, impossible to perform mapping" << std::endl;
        st.mapping_error = true;
        return false;
      }

      if ( node_data.same_match || node_data.map_refs[use_phase] > 0 )
      {
        if constexpr ( !ELA )
        {
          auto const& best_cut = cuts[index][node_data.best_cut[use_phase]];
          auto ctr = 0u;

          for ( auto const leaf : best_cut )
          {
            if ( ( node_data.phase[use_phase] >> ctr++ ) & 1 )
              node_match[leaf].map_refs[1]++;
            else
              node_match[leaf].map_refs[0]++;
          }
        }
        area += node_data.area[use_phase];
        if ( node_data.same_match && node_data.map_refs[use_phase ^ 1] > 0 )
        {
          if ( iteration < ps.area_flow_rounds )
          {
<<<<<<< HEAD
            ++node_data.map_refs[use_phase];
=======
            // ++node_data.map_refs[use_phase];
            node_data.map_refs[use_phase] += node_data.map_refs[use_phase ^ 1];
>>>>>>> 2e341528
          }
          area += lib_inv_area;
          ++inv;
        }
      }

      /* invert the phase */
      use_phase = use_phase ^ 1;

      /* if both phases are implemented and used */
      if ( !node_data.same_match && node_data.map_refs[use_phase] > 0 )
      {
        if constexpr ( !ELA )
        {
          auto const& best_cut = cuts[index][node_data.best_cut[use_phase]];

          auto ctr = 0u;
          for ( auto const leaf : best_cut )
          {
            if ( ( node_data.phase[use_phase] >> ctr++ ) & 1 )
              node_match[leaf].map_refs[1]++;
            else
              node_match[leaf].map_refs[0]++;
          }
        }
        area += node_data.area[use_phase];
      }
    }

    ++iteration;

    if constexpr ( ELA )
    {
      return true;
    }

    /* blend estimated references */
    float const coef = 1.0f / ( ( iteration + 1.0f ) * ( iteration + 1.0f ) );
    for ( auto i = 0u; i < ntk.size(); ++i )
    {
<<<<<<< HEAD
      node_match[i].est_refs[0] = std::max( 1.0f, coef * node_match[i].est_refs[0] + ( 1 - coef ) * node_match[i].map_refs[0] );
      node_match[i].est_refs[1] = std::max( 1.0f, coef * node_match[i].est_refs[1] + ( 1 - coef ) * node_match[i].map_refs[1] );
    }

    return true;
  }

  template<bool DO_AREA, bool ELA>
  bool set_mapping_refs_and_req()
  {
    for ( auto i = 0u; i < node_match.size(); ++i )
    {
      node_match[i].required[0] = node_match[i].required[1] = std::numeric_limits<float>::max();
    }

    /* compute the current worst delay and update the mapping refs */
    delay = 0.0f;
    ntk.foreach_po( [this]( auto s ) {
      const auto index = ntk.node_to_index( ntk.get_node( s ) );

      if ( ntk.is_complemented( s ) )
        delay = std::max( delay, node_match[index].arrival[1] );
      else
        delay = std::max( delay, node_match[index].arrival[0] );

      if constexpr ( !ELA )
      {
        if ( ntk.is_complemented( s ) )
          node_match[index].map_refs[1]++;
        else
          node_match[index].map_refs[0]++;
      }
    } );

    set_output_required_time( iteration == 0 );

    /* compute current area and update mapping refs in top-down order */
    area = 0.0f;
    inv = 0;
    for ( auto it = topo_order.rbegin(); it != topo_order.rend(); ++it )
    {
      const auto index = ntk.node_to_index( *it );
      auto& node_data = node_match[index];

      /* skip constants and PIs */
      if ( ntk.is_constant( *it ) )
      {
        if ( node_match[index].map_refs[0] || node_match[index].map_refs[1] )
        {
          /* if used and not available in the library launch a mapping error */
          if ( node_data.best_gate[0] == nullptr && node_data.best_gate[1] == nullptr )
          {
            std::cerr << "[e] MAP ERROR: technology library does not contain constant gates, impossible to perform mapping" << std::endl;
            st.mapping_error = true;
            return false;
          }
        }
        continue;
      }
      else if ( ntk.is_pi( *it ) )
      {
        if ( node_match[index].map_refs[1] > 0u )
        {
          /* Add inverter area over the negated fanins */
          area += lib_inv_area;
          ++inv;
        }
        continue;
      }

      /* continue if not referenced in the cover */
      if ( !node_match[index].map_refs[0] && !node_match[index].map_refs[1] )
        continue;

      /* don't touch box */
      if constexpr ( has_is_dont_touch_v<Ntk> )
      {
        if ( ntk.is_dont_touch( *it ) )
        {
          set_mapping_refs_dont_touch<ELA>( *it );
          continue;
        }
      }

      /* refine best matches with alternatives */
      if constexpr ( !DO_AREA )
      {
        if ( ps.use_match_alternatives )
          refine_best_matches( *it );
      }

      unsigned use_phase = node_data.best_gate[0] == nullptr ? 1u : 0u;
      if ( node_data.best_gate[use_phase] == nullptr )
      {
        /* Library is not complete, mapping is not possible */
        std::cerr << "[e] MAP ERROR: technology library is not complete, impossible to perform mapping" << std::endl;
        st.mapping_error = true;
        return false;
      }

      if ( node_data.same_match || node_data.map_refs[use_phase] > 0 )
      {
        if constexpr ( !ELA )
        {
          auto const& best_cut = cuts[index][node_data.best_cut[use_phase]];
          auto ctr = 0u;

          for ( auto const leaf : best_cut )
          {
            if ( ( node_data.phase[use_phase] >> ctr++ ) & 1 )
              node_match[leaf].map_refs[1]++;
            else
              node_match[leaf].map_refs[0]++;
          }
        }
        area += node_data.area[use_phase];
        if ( node_data.same_match && node_data.map_refs[use_phase ^ 1] > 0 )
        {
          if ( iteration < ps.area_flow_rounds )
          {
            ++node_data.map_refs[use_phase];
          }
          area += lib_inv_area;
          ++inv;
        }
      }

      /* invert the phase */
      use_phase = use_phase ^ 1;

      /* if both phases are implemented and used */
      if ( !node_data.same_match && node_data.map_refs[use_phase] > 0 )
      {
        if constexpr ( !ELA )
        {
          auto const& best_cut = cuts[index][node_data.best_cut[use_phase]];

          auto ctr = 0u;
          for ( auto const leaf : best_cut )
          {
            if ( ( node_data.phase[use_phase] >> ctr++ ) & 1 )
              node_match[leaf].map_refs[1]++;
            else
              node_match[leaf].map_refs[0]++;
          }
        }
        area += node_data.area[use_phase];
      }

      if ( !ps.area_oriented_mapping )
      {
        match_propagate_required( index );
      }
    }

    ++iteration;

    if constexpr ( ELA )
    {
      return true;
    }

    /* blend estimated references */
    float const coef = 1.0f / ( ( iteration + 1.0f ) * ( iteration + 1.0f ) );
    for ( auto i = 0u; i < ntk.size(); ++i )
    {
      node_match[i].est_refs[0] = std::max( 1.0f, coef * node_match[i].est_refs[0] + ( 1 - coef ) * node_match[i].map_refs[0] );
      node_match[i].est_refs[1] = std::max( 1.0f, coef * node_match[i].est_refs[1] + ( 1 - coef ) * node_match[i].map_refs[1] );
=======
      node_match[i].est_refs[0] = std::max( 1.0, ( 1.0 * node_match[i].est_refs[0] + 2.0f * node_match[i].map_refs[0] ) / 3.0 );
      node_match[i].est_refs[1] = std::max( 1.0, ( 1.0 * node_match[i].est_refs[1] + 2.0f * node_match[i].map_refs[1] ) / 3.0 );
>>>>>>> 2e341528
    }

    return true;
  }

  template<bool ELA>
  inline void set_mapping_refs_dont_touch( node<Ntk> const& n )
  {
    if constexpr ( !ELA )
    {
      /* reference node */
      ntk.foreach_fanin( n, [&]( auto const& f ) {
        uint32_t leaf = ntk.node_to_index( ntk.get_node( f ) );
        uint8_t phase = ntk.is_complemented( f ) ? 1 : 0;
        node_match[leaf].map_refs[phase]++;
      } );
    }

    const auto index = ntk.node_to_index( n );

    if constexpr ( has_has_binding_v<Ntk> )
    {
      /* increase area */
      area += node_match[index].area[0];
      if ( node_match[index].map_refs[1] )
      {
        if ( iteration < ps.area_flow_rounds )
        {
<<<<<<< HEAD
          ++node_match[index].map_refs[0];
=======
          // ++node_match[index].map_refs[0];
          node_match[index].map_refs[0] += node_match[index].map_refs[1];
>>>>>>> 2e341528
        }
        area += lib_inv_area;
        ++inv;
      }
    }
  }

  void set_output_required_time( bool warning )
  {
    double required = delay;
    /* relax delay constraints */
    if ( iteration == 0 && ps.required_time == 0.0f && ps.required_times.empty() && ps.relax_required > 0.0f )
    {
      required *= ( 100.0 + ps.relax_required ) / 100.0;
    }

    /* Global target time constraint */
    if ( ps.required_times.empty() )
    {
      if ( ps.required_time != 0.0f )
      {
        if ( ps.required_time < delay - epsilon )
        {
          if ( warning )
            std::cerr << fmt::format( "[i] MAP WARNING: cannot meet the target required time of {:.2f}", ps.required_time ) << std::endl;
        }
        else
        {
          required = ps.required_time;
        }
      }

      /* set the required time at POs */
      ntk.foreach_po( [&]( auto const& s ) {
        const auto index = ntk.node_to_index( ntk.get_node( s ) );
        if ( ntk.is_complemented( s ) )
          node_match[index].required[1] = required;
        else
          node_match[index].required[0] = required;
      } );

      return;
    }

    /* Output-specific target time constraint */
    ntk.foreach_po( [&]( auto const& s, uint32_t i ) {
      const auto index = ntk.node_to_index( ntk.get_node( s ) );
      uint8_t phase = ntk.is_complemented( s ) ? 1 : 0;
      if ( node_match[index].arrival[phase] > ps.required_times[i] + epsilon )
      {
        /* maintain the same delay */
        node_match[index].required[phase] = node_match[index].arrival[phase];
        if ( warning )
          std::cerr << fmt::format( "[i] MAP WARNING: cannot meet the target required time of {:.2f} at output {}", ps.required_times[i], i ) << std::endl;
      }
      else
      {
        node_match[index].required[phase] = ps.required_times[i];
      }
    } );
  }

  void compute_required_time( bool exit_early = false )
  {
    for ( auto i = 0u; i < node_match.size(); ++i )
    {
      node_match[i].required[0] = node_match[i].required[1] = std::numeric_limits<float>::max();
    }

    /* return if mapping is area oriented */
    if ( ps.area_oriented_mapping )
      return;

    set_output_required_time( iteration == 1 );

    if ( exit_early )
      return;

    /* propagate required time to the PIs */
    for ( auto it = topo_order.rbegin(); it != topo_order.rend(); ++it )
    {
      if ( ntk.is_pi( *it ) || ntk.is_constant( *it ) )
        break;

      const auto index = ntk.node_to_index( *it );

      if ( !node_match[index].map_refs[0] && !node_match[index].map_refs[1] )
        continue;

      match_propagate_required( index );
    }
  }

  void propagate_arrival_times()
  {
    area = 0.0f;
    inv = 0;
    for ( auto const& n : topo_order )
    {
      auto index = ntk.node_to_index( n );
      auto& node_data = node_match[index];

      /* measure area */
      if ( ntk.is_constant( n ) )
      {
        continue;
      }
      else if ( ntk.is_pi( n ) )
      {
        if ( node_data.map_refs[1] > 0u )
        {
          /* Add inverter area over the negated fanins */
          area += lib_inv_area;
          ++inv;
        }
        continue;
      }

      /* reset required time */
      node_data.required[0] = std::numeric_limits<float>::max();
      node_data.required[1] = std::numeric_limits<float>::max();

      /* don't touch box */
      if constexpr ( has_is_dont_touch_v<Ntk> )
      {
        node<Ntk> n = ntk.index_to_node( index );
        if ( ntk.is_dont_touch( n ) )
        {
          if constexpr ( has_has_binding_v<Ntk> )
          {
            propagate_data_forward_white_box( n );
            if ( node_match[index].map_refs[0] || node_match[index].map_refs[1] )
              area += node_data.area[0];
            if ( node_data.map_refs[1] )
            {
              area += lib_inv_area;
              ++inv;
            }
          }
          continue;
        }
      }

      uint8_t use_phase = node_data.best_gate[0] != nullptr ? 0 : 1;

      /* compute arrival of use_phase */
      supergate<NInputs> const* best_gate = node_data.best_gate[use_phase];
      double worst_arrival = 0;
      uint16_t best_phase = node_data.phase[use_phase];
      auto ctr = 0u;
      for ( auto l : cuts[index][node_data.best_cut[use_phase]] )
      {
        double arrival_pin = node_match[l].arrival[( best_phase >> ctr ) & 1] + best_gate->tdelay[ctr];
        worst_arrival = std::max( worst_arrival, arrival_pin );
        ++ctr;
      }

      node_data.arrival[use_phase] = worst_arrival;

      /* compute area */
      if ( node_data.map_refs[use_phase] > 0 || ( node_data.same_match && ( node_match[index].map_refs[0] || node_match[index].map_refs[1] ) ) )
      {
        area += node_data.area[use_phase];
        if ( node_data.same_match && node_data.map_refs[use_phase ^ 1] > 0 )
        {
          area += lib_inv_area;
          ++inv;
        }
      }

      /* compute arrival of the other phase */
      use_phase ^= 1;
      if ( node_data.same_match )
      {
        node_data.arrival[use_phase] = worst_arrival + lib_inv_delay;
        continue;
      }

      assert( node_data.best_gate[use_phase] != nullptr );

      best_gate = node_data.best_gate[use_phase];
      worst_arrival = 0;
      best_phase = node_data.phase[use_phase];
      ctr = 0u;
      for ( auto l : cuts[index][node_data.best_cut[use_phase]] )
      {
        double arrival_pin = node_match[l].arrival[( best_phase >> ctr ) & 1] + best_gate->tdelay[ctr];
        worst_arrival = std::max( worst_arrival, arrival_pin );
        ++ctr;
      }

      node_data.arrival[use_phase] = worst_arrival;

      if ( node_data.map_refs[use_phase] > 0 )
      {
        area += node_data.area[use_phase];
      }
    }

    /* compute the current worst delay */
    delay = 0.0f;
    ntk.foreach_po( [this]( auto s ) {
      const auto index = ntk.node_to_index( ntk.get_node( s ) );

      if ( ntk.is_complemented( s ) )
        delay = std::max( delay, node_match[index].arrival[1] );
      else
        delay = std::max( delay, node_match[index].arrival[0] );
    } );

    /* return if mapping is area oriented */
    ++iteration;
    if ( ps.area_oriented_mapping )
      return;

    /* set the required time at POs */
    ntk.foreach_po( [&]( auto const& s ) {
      const auto index = ntk.node_to_index( ntk.get_node( s ) );
      if ( ntk.is_complemented( s ) )
        node_match[index].required[1] = delay;
      else
        node_match[index].required[0] = delay;
    } );
  }

  void propagate_arrival_node( node<Ntk> const& n )
  {
    uint32_t index = ntk.node_to_index( n );
    auto& node_data = node_match[index];
    uint8_t use_phase = node_data.best_gate[0] != nullptr ? 0 : 1;

    /* compute arrival of use_phase */
    supergate<NInputs> const* best_gate = node_data.best_gate[use_phase];
    double worst_arrival = 0;
    uint16_t best_phase = node_data.phase[use_phase];
    auto ctr = 0u;
    for ( auto l : cuts[index][node_data.best_cut[use_phase]] )
    {
      double arrival_pin = node_match[l].arrival[( best_phase >> ctr ) & 1] + best_gate->tdelay[ctr];
      worst_arrival = std::max( worst_arrival, arrival_pin );
      ++ctr;
    }
    node_data.arrival[use_phase] = worst_arrival;

    /* compute arrival of the other phase */
    use_phase ^= 1;
    if ( node_data.same_match )
    {
      node_data.arrival[use_phase] = worst_arrival + lib_inv_delay;
      return;
    }

    assert( node_data.best_gate[0] != nullptr );

    best_gate = node_data.best_gate[use_phase];
    worst_arrival = 0;
    best_phase = node_data.phase[use_phase];
    ctr = 0u;
    for ( auto l : cuts[index][node_data.best_cut[use_phase]] )
    {
      double arrival_pin = node_match[l].arrival[( best_phase >> ctr ) & 1] + best_gate->tdelay[ctr];
      worst_arrival = std::max( worst_arrival, arrival_pin );
      ++ctr;
    }

    node_data.arrival[use_phase] = worst_arrival;
  }

  template<bool DO_AREA>
  void match_phase( node<Ntk> const& n, uint8_t phase )
  {
    auto index = ntk.node_to_index( n );
    auto& node_data = node_match[index];
    uint32_t cut_index = 0u;

    node_data.best_gate[phase] = nullptr;
    node_data.arrival[phase] = std::numeric_limits<float>::max();
    node_data.flows[phase] = std::numeric_limits<float>::max();
    node_data.area[phase] = std::numeric_limits<float>::max();
    uint32_t best_size = UINT32_MAX;

    best_gate_emap<NInputs>& gA = node_data.best_alternative[phase];
    gA.gate = nullptr;
    gA.arrival = std::numeric_limits<float>::max();
    gA.flow = std::numeric_limits<float>::max();
    uint32_t best_sizeA = UINT32_MAX;

    /* unmap multioutput */
    node_data.multioutput_match[phase] = false;

    /* foreach cut */
    for ( auto& cut : cuts[index] )
    {
      /* trivial cuts or not matched cuts */
      if ( ( *cut )->ignore )
      {
        ++cut_index;
        continue;
      }

      auto const& supergates = ( *cut )->supergates;
      auto const negation = ( *cut )->negations[phase];

      if ( supergates[phase] == nullptr )
      {
        ++cut_index;
        continue;
      }

      /* match each gate and take the best one */
      for ( auto const& gate : *supergates[phase] )
      {
        uint16_t gate_polarity = gate.polarity ^ negation;
        double worst_arrival = 0.0f;
        double worst_arrivalA = 0.0f;
        float area_local = gate.area;
        float area_localA = gate.area;

        auto ctr = 0u;
        for ( auto l : *cut )
        {
          uint8_t leaf_phase = ( gate_polarity >> ctr ) & 1;

          double arrival_pinA = node_match[l].best_alternative[leaf_phase].arrival + gate.tdelay[ctr];
          worst_arrivalA = std::max( worst_arrivalA, arrival_pinA );

          // if constexpr ( DO_AREA )
          // {
          //   if ( worst_arrivalA > node_data.required[phase] + epsilon || worst_arrivalA >= std::numeric_limits<float>::max() )
          //     break;
          // }

          double arrival_pin = node_match[l].arrival[leaf_phase] + gate.tdelay[ctr];
          worst_arrival = std::max( worst_arrival, arrival_pin );

          area_local += node_match[l].flows[leaf_phase];
          area_localA += node_match[l].best_alternative[leaf_phase].flow;
          ++ctr;
        }

        bool skip = false;
        if constexpr ( DO_AREA )
        {
          if ( ctr < cut->size() )
            continue;
          if ( worst_arrival > node_data.required[phase] + epsilon || worst_arrival >= std::numeric_limits<float>::max() )
            skip = true;
        }

        if ( !skip && compare_map<DO_AREA>( worst_arrival, node_data.arrival[phase], area_local, node_data.flows[phase], cut->size(), best_size ) )
        {
          node_data.best_gate[phase] = &gate;
          node_data.arrival[phase] = worst_arrival;
          node_data.flows[phase] = area_local;
          node_data.best_cut[phase] = cut_index;
          node_data.area[phase] = gate.area;
          node_data.phase[phase] = gate_polarity;
          best_size = cut->size();
        }

        /* compute the alternative */
        if ( compare_map<!DO_AREA>( worst_arrivalA, gA.arrival, area_localA, gA.flow, cut->size(), best_sizeA ) )
        {
          gA.gate = &gate;
          gA.arrival = worst_arrivalA;
          gA.area = gate.area;
          gA.flow = area_localA;
          gA.phase = gate_polarity;
          gA.cut = cut_index;
          best_sizeA = cut->size();
          gA.size = cut->size();
        }
      }

      ++cut_index;
    }
  }

  template<bool SwitchActivity>
  void match_phase_exact( node<Ntk> const& n, uint8_t phase )
  {
    double best_arrival = std::numeric_limits<float>::max();
    float best_exact_area = std::numeric_limits<float>::max();
    float best_area = std::numeric_limits<float>::max();
    uint32_t best_size = UINT32_MAX;
    uint8_t best_cut = 0u;
    uint16_t best_phase = 0u;
    uint8_t cut_index = 0u;
    auto index = ntk.node_to_index( n );

    auto& node_data = node_match[index];
    supergate<NInputs> const* best_gate = node_data.best_gate[phase];

    /* unmap multioutput */
    if ( node_data.multioutput_match[phase] )
    {
      /* dereference multi-output */
      if ( !node_data.same_match && best_gate != nullptr && node_data.map_refs[phase] )
      {
        auto const& cut = multi_cut_set[node_data.best_cut[phase]][0];
        cut_deref<SwitchActivity>( cut, n, phase );
      }
      best_gate = nullptr;
      node_data.multioutput_match[phase] = false;
    }

    /* recompute best match info */
    if ( best_gate != nullptr )
    {
      /* if cut is implemented, remove it from the cover */
      if ( !node_data.same_match && node_data.map_refs[phase] )
      {
        auto const& cut = cuts[index][node_data.best_cut[phase]];
        cut_deref<SwitchActivity>( cut, n, phase );
      }
    }

    /* foreach cut */
    for ( auto& cut : cuts[index] )
    {
      /* trivial cuts or not matched cuts */
      if ( ( *cut )->ignore )
      {
        ++cut_index;
        continue;
      }

      auto const& supergates = ( *cut )->supergates;
      auto const negation = ( *cut )->negations[phase];

      if ( supergates[phase] == nullptr )
      {
        ++cut_index;
        continue;
      }

      /* match each gate and take the best one */
      for ( auto const& gate : *supergates[phase] )
      {
        uint16_t gate_polarity = gate.polarity ^ negation;
        double worst_arrival = 0.0f;

        auto ctr = 0u;
        for ( auto l : *cut )
        {
          double arrival_pin = node_match[l].arrival[( gate_polarity >> ctr ) & 1] + gate.tdelay[ctr];
          worst_arrival = std::max( worst_arrival, arrival_pin );
          ++ctr;
        }

        if ( worst_arrival > node_data.required[phase] + epsilon || worst_arrival >= std::numeric_limits<float>::max() )
          continue;

        node_data.phase[phase] = gate_polarity;
        node_data.area[phase] = gate.area;
        float area_exact = cut_measure_mffc<SwitchActivity>( *cut, n, phase );

        if ( compare_map<true>( worst_arrival, best_arrival, area_exact, best_exact_area, cut->size(), best_size ) )
        {
          best_arrival = worst_arrival;
          best_exact_area = area_exact;
          best_area = gate.area;
          best_size = cut->size();
          best_cut = cut_index;
          best_phase = gate_polarity;
          best_gate = &gate;
        }
      }

      ++cut_index;
    }

    node_data.flows[phase] = best_exact_area;
    node_data.arrival[phase] = best_arrival;
    node_data.area[phase] = best_area;
    node_data.best_cut[phase] = best_cut;
    node_data.phase[phase] = best_phase;
    node_data.best_gate[phase] = best_gate;

    if ( !node_data.same_match && node_data.map_refs[phase] )
    {
      best_exact_area = cut_ref<SwitchActivity>( cuts[index][best_cut], n, phase );
    }
  }

  template<bool DO_AREA, bool ELA, bool SwitchActivity = false>
  void match_drop_phase( node<Ntk> const& n )
  {
    auto index = ntk.node_to_index( n );
    auto& node_data = node_match[index];

    /* compute arrival adding an inverter to the other match phase */
    double worst_arrival_npos = node_data.arrival[1] + lib_inv_delay;
    double worst_arrival_nneg = node_data.arrival[0] + lib_inv_delay;
    bool use_zero = false;
    bool use_one = false;

    /* only one phase is matched */
    if ( node_data.best_gate[0] == nullptr )
    {
      set_match_complemented_phase( index, 1, worst_arrival_npos );
      if constexpr ( ELA )
      {
        if ( node_data.map_refs[0] || node_data.map_refs[1] )
          cut_ref<false>( cuts[index][node_data.best_cut[1]], n, 1 );
      }
      return;
    }
    else if ( node_data.best_gate[1] == nullptr )
    {
      set_match_complemented_phase( index, 0, worst_arrival_nneg );
      if constexpr ( ELA )
      {
        if ( node_data.map_refs[0] || node_data.map_refs[1] )
          cut_ref<false>( cuts[index][node_data.best_cut[0]], n, 0 );
      }
      return;
    }

    /* try to use only one match to cover both phases */
    if constexpr ( !DO_AREA )
    {
      /* if arrival improves matching the other phase and inserting an inverter */
      if ( worst_arrival_npos < node_data.arrival[0] + epsilon )
      {
        use_one = true;
      }
      if ( worst_arrival_nneg < node_data.arrival[1] + epsilon )
      {
        use_zero = true;
      }
    }
    else
    {
      /* check if both phases + inverter meet the required time */
      use_zero = worst_arrival_nneg < ( node_data.required[1] + epsilon );
      use_one = worst_arrival_npos < ( node_data.required[0] + epsilon );
    }

    /* condition on not used phases, evaluate a substitution during exact area recovery */
    if constexpr ( ELA )
    {
      if ( node_data.map_refs[0] == 0 || node_data.map_refs[1] == 0 )
      {
        /* select the used match */
        auto phase = 0;
        auto nphase = 0;
        if ( node_data.map_refs[0] == 0 )
        {
          phase = 1;
          use_one = true;
          use_zero = false;
        }
        else
        {
          nphase = 1;
          use_one = false;
          use_zero = true;
        }
        /* select the not used match instead if it leads to area improvement and doesn't violate the required time */
        if ( node_data.arrival[nphase] + lib_inv_delay < node_data.required[phase] + epsilon )
        {
          auto size_phase = cuts[index][node_data.best_cut[phase]].size();
          auto size_nphase = cuts[index][node_data.best_cut[nphase]].size();

          if ( compare_map<DO_AREA>( node_data.arrival[nphase] + lib_inv_delay, node_data.arrival[phase], node_data.flows[nphase] + lib_inv_area, node_data.flows[phase], size_nphase, size_phase ) )
          {
            /* invert the choice */
            use_zero = !use_zero;
            use_one = !use_one;
          }
        }
      }
    }

    if ( ( !use_zero && !use_one ) )
    {
      /* use both phases */
      node_data.flows[0] = node_data.flows[0] / node_data.est_refs[0];
      node_data.flows[1] = node_data.flows[1] / node_data.est_refs[1];
      node_data.same_match = false;
      return;
    }

    /* use area flow as a tiebreaker */
    if ( use_zero && use_one )
    {
      auto size_zero = cuts[index][node_data.best_cut[0]].size();
      auto size_one = cuts[index][node_data.best_cut[1]].size();

      if constexpr ( ELA )
      {
        if ( !node_data.same_match )
        {
          /* both phases were implemented --> evaluate substitution */
          cut_deref<false>( cuts[index][node_data.best_cut[0]], n, 0 );
          node_data.flows[1] = cut_deref<false>( cuts[index][node_data.best_cut[1]], n, 1 );
          node_data.flows[0] = cut_ref<false>( cuts[index][node_data.best_cut[0]], n, 0 );
          cut_ref<false>( cuts[index][node_data.best_cut[1]], n, 1 );
        }
        /* evaluate based on inverter cost */
        if constexpr ( !SwitchActivity )
        {
          use_zero = lib_inv_area < node_data.flows[1] + epsilon;
          use_one = lib_inv_area < node_data.flows[0] + epsilon;
        }

        if ( use_one && use_zero )
        {
          if ( compare_map<DO_AREA>( worst_arrival_nneg, worst_arrival_npos, node_data.flows[0], node_data.flows[1], size_zero, size_one ) )
            use_one = false;
          else
            use_zero = false;
        }
        else if ( !use_one && !use_zero && node_data.same_match )
        {
          node_data.same_match = false;
          cut_ref<false>( cuts[index][node_data.best_cut[0]], n, 0 );
          cut_ref<false>( cuts[index][node_data.best_cut[1]], n, 1 );
          return;
        }
      }
      else
      {
        /* compare flows by looking at the most convinient and referenced */
        if ( node_data.flows[0] / node_data.est_refs[0] + lib_inv_area < node_data.flows[1] / node_data.est_refs[1] + epsilon )
        {
          use_one = false;
        }
        else if ( node_data.flows[1] / node_data.est_refs[1] + lib_inv_area < node_data.flows[0] / node_data.est_refs[0] + epsilon )
        {
          use_zero = false;
        }
        else
        {
          /* delay the decision on what to keep --> wait for better estimations */
          node_data.flows[0] = node_data.flows[0] / node_data.est_refs[0];
          node_data.flows[1] = node_data.flows[1] / node_data.est_refs[1];
          node_data.same_match = false;
          return;
        }
      }
    }

    if ( use_zero )
    {
      if constexpr ( ELA )
      {
        /* set cut references */
        if ( !node_data.same_match )
        {
          /* dereference the negative phase cut if in use */
          if ( node_data.map_refs[1] > 0 )
            cut_deref<false>( cuts[index][node_data.best_cut[1]], n, 1 );
          /* reference the positive cut if not in use before */
          if ( node_data.map_refs[0] == 0 && node_data.map_refs[1] > 0 )
            cut_ref<false>( cuts[index][node_data.best_cut[0]], n, 0 );
        }
        else if ( node_data.map_refs[0] || node_data.map_refs[1] )
          cut_ref<false>( cuts[index][node_data.best_cut[0]], n, 0 );
      }
      set_match_complemented_phase( index, 0, worst_arrival_nneg );
    }
    else
    {
      if constexpr ( ELA )
      {
        /* set cut references */
        if ( !node_data.same_match )
        {
          /* dereference the positive phase cut if in use */
          if ( node_data.map_refs[0] > 0 )
            cut_deref<false>( cuts[index][node_data.best_cut[0]], n, 0 );
          /* reference the negative cut if not in use before */
          if ( node_data.map_refs[1] == 0 && node_data.map_refs[0] > 0 )
            cut_ref<false>( cuts[index][node_data.best_cut[1]], n, 1 );
        }
        else if ( node_data.map_refs[0] || node_data.map_refs[1] )
          cut_ref<false>( cuts[index][node_data.best_cut[1]], n, 1 );
      }
      set_match_complemented_phase( index, 1, worst_arrival_npos );
    }
  }

  inline void set_match_complemented_phase( uint32_t index, uint8_t phase, double worst_arrival_n )
  {
    auto& node_data = node_match[index];
    auto phase_n = phase ^ 1;
    node_data.same_match = true;
    node_data.best_gate[phase_n] = nullptr;
    node_data.best_cut[phase_n] = node_data.best_cut[phase];
    node_data.phase[phase_n] = node_data.phase[phase];
    node_data.arrival[phase_n] = worst_arrival_n;
    node_data.area[phase_n] = node_data.area[phase];
    node_data.flows[phase_n] = ( node_data.flows[phase] + lib_inv_area ) / node_data.est_refs[phase_n];
    node_data.flows[phase] = node_data.flows[phase] / node_data.est_refs[phase];
  }

  template<bool DO_AREA>
  inline void select_alternatives( node<Ntk> const& n )
  {
    if constexpr ( DO_AREA )
      return;

    if ( !ps.use_match_alternatives )
      return;

    auto index = ntk.node_to_index( n );
    auto& node_data = node_match[index];

    best_gate_emap<NInputs>& g0 = node_data.best_alternative[0];
    best_gate_emap<NInputs>& g1 = node_data.best_alternative[1];
    float g0flow = g0.flow / node_data.est_refs[0];
    float g1flow = g1.flow / node_data.est_refs[1];

    /* process for best area */ /* removed check on required since this is executed only during a delay pass */
    if ( g0.gate != nullptr && g0flow + lib_inv_area < g1flow + epsilon )
    {
      g1 = g0;
      g1.gate = nullptr;
      g1.arrival += lib_inv_delay;
      g1.flow = ( g1.flow + lib_inv_area ) / node_data.est_refs[1];
      g0.flow = g0flow;
      return;
    }
    else if ( g1.gate != nullptr && g1flow + lib_inv_area < g0flow + epsilon )
    {
      g0 = g1;
      g0.gate = nullptr;
      g0.arrival += lib_inv_delay;
      g0.flow = ( g0.flow + lib_inv_area ) / node_data.est_refs[0];
      g1.flow = g1flow;
      return;
    }

    g0.flow = g0flow;
    g1.flow = g1flow;
  }

  inline void refine_best_matches( node<Ntk> const& n )
  {
    auto index = ntk.node_to_index( n );
    auto& node_data = node_match[index];

    /* evaluate to change the best matches with the best alternative */
    best_gate_emap<NInputs>& g0 = node_data.best_alternative[0];
    best_gate_emap<NInputs>& g1 = node_data.best_alternative[1];

    if ( node_data.map_refs[0] && node_data.map_refs[1] )
    {
      if ( node_data.same_match )
      {
        /* pick best implementation between the two alternatives */
        unsigned best_match_phase = node_data.best_gate[0] == nullptr ? 1 : 0;
        unsigned use_phase = g0.gate == nullptr ? 1 : 0;
        if ( g0.gate != nullptr && g1.gate != nullptr )
        {
          if ( g0.arrival > node_data.required[0] + epsilon || g1.arrival > node_data.required[1] + epsilon )
            return;

          refine_best_matches_copy_refinement( n, 0, false );
          refine_best_matches_copy_refinement( n, 1, false );
          node_data.same_match = false;
          return;
        }
        else
        {
          best_gate_emap<NInputs>& gUse = node_data.best_alternative[use_phase];
          if ( gUse.arrival > node_data.required[use_phase] + epsilon || gUse.arrival + lib_inv_delay > node_data.required[use_phase ^ 1] + epsilon )
          {
            return;
          }
          refine_best_matches_copy_refinement( n, use_phase, true );
          return;
        }
      }
      else
      {
        /* not same match: evaluate both zero and one phase */
        if ( g0.gate != nullptr && g0.arrival < node_data.required[0] + epsilon )
        {
          node_data.same_match = false;
          refine_best_matches_copy_refinement( n, 0, g1.gate == nullptr && g0.arrival + lib_inv_delay < node_data.required[1] + epsilon );
        }
        if ( g1.gate != nullptr && g1.arrival < node_data.required[1] + epsilon )
        {
          node_data.same_match = false;
          refine_best_matches_copy_refinement( n, 1, g0.gate == nullptr && g1.arrival + lib_inv_delay < node_data.required[0] + epsilon );
        }
      }
    }
    else if ( node_data.map_refs[0] )
    {
      if ( g0.gate != nullptr && g0.arrival < node_data.required[0] + epsilon )
      {
        node_data.same_match = false;
        refine_best_matches_copy_refinement( n, 0, false );
      }
      else if ( g0.gate == nullptr && g1.arrival + lib_inv_delay < node_data.required[0] + epsilon )
      {
        refine_best_matches_copy_refinement( n, 1, true );
      }
    }
    else
    {
      if ( g1.gate != nullptr && g1.arrival < node_data.required[1] + epsilon )
      {
        node_data.same_match = false;
        refine_best_matches_copy_refinement( n, 1, false );
      }
      else if ( g1.gate == nullptr && g0.arrival + lib_inv_delay < node_data.required[1] + epsilon )
      {
        refine_best_matches_copy_refinement( n, 0, true );
      }
    }
  }

  inline void refine_best_matches_copy_refinement( node<Ntk> const& n, unsigned phase, bool both_phases )
  {
    auto index = ntk.node_to_index( n );
    auto& node_data = node_match[index];
    best_gate_emap<NInputs>& bg = node_data.best_alternative[phase];

    node_data.best_gate[phase] = bg.gate;
    node_data.phase[phase] = bg.phase;
    node_data.best_cut[phase] = bg.cut;
    node_data.arrival[phase] = bg.arrival;
    node_data.area[phase] = bg.area;
    node_data.flows[phase] = bg.flow;

    if ( !both_phases )
      return;

    node_data.same_match = true;
    phase ^= 1;
    node_data.best_gate[phase] = nullptr;
    node_data.phase[phase] = bg.phase;
    node_data.best_cut[phase] = bg.cut;
    node_data.arrival[phase] = bg.arrival + lib_inv_delay;
    node_data.area[phase] = bg.area;
    node_data.flows[phase] = ( bg.flow * node_data.est_refs[phase ^ 1] + lib_inv_area ) / node_data.est_refs[phase];
  }

  bool initialize_box( node<Ntk> const& n )
  {
    uint32_t index = ntk.node_to_index( n );

    if ( cuts[index].size() == 0 )
      add_unit_cut( index );

    auto& node_data = node_match[index];
    node_data.same_match = true;

    /* if it has mapping data propagate the delays and measure the data */
    if constexpr ( has_has_binding_v<Ntk> )
    {
      propagate_data_forward_white_box( n );
      return false;
    }

    /* consider as a black box */
    node_data.flows[0] = 0.0f;
    node_data.flows[1] = lib_inv_area / node_data.est_ref[1];
    node_data.arrival[0] = 0.0f;
    node_data.arrival[1] = lib_inv_delay;
    node_data.area[0] = node_data.area[1] = 0;

    return true;
  }

  void propagate_data_forward_white_box( node<Ntk> const& n )
  {
    uint32_t index = ntk.node_to_index( n );
    auto& node_data = node_match[index];
    auto const& gate = ntk.get_binding( n );

    /* propagate arrival time */
    double arrival = 0;
    ntk.foreach_fanin( n, [&]( auto const& f, auto i ) {
      uint32_t f_index = ntk.node_to_index( ntk.get_node( f ) );
      uint8_t phase = ntk.is_complemented( f ) ? 1 : 0;
      double propagation_delay = std::max( gate.pins[i].rise_block_delay, gate.pins[i].fall_block_delay );
      arrival = std::max( arrival, node_match[f_index].arrival[phase] + propagation_delay );
    } );

    /* set data */
    node_data.arrival[0] = arrival;
    node_data.arrival[1] = arrival + lib_inv_delay;
    node_data.area[0] = node_data.area[1] = gate.area;
    node_data.flows[1] = ( node_data.flows[0] + lib_inv_area ) / node_data.est_refs[1];
    node_data.flows[0] = node_data.area[0] / node_data.est_refs[0];
  }

  void propagate_data_backward_white_box( node<Ntk> const& n )
  {
    uint32_t index = ntk.node_to_index( n );
    auto& node_data = node_match[index];
    auto const& gate = ntk.get_binding( n );

    assert( node_data.map_refs[0] || node_data.map_refs[1] );

    /* propagate required time over the output inverter if present */
    if ( node_data.map_refs[1] > 0 )
    {
      node_data.required[0] = std::min( node_data.required[0], node_data.required[1] - lib_inv_delay );
    }

    if ( node_data.map_refs[0] )
      assert( node_data.arrival[0] < node_data.required[0] + epsilon );
    if ( node_data.map_refs[1] )
      assert( node_data.arrival[1] < node_data.required[1] + epsilon );

    ntk.foreach_fanin( n, [&]( auto const& f, auto i ) {
      uint32_t f_index = ntk.node_to_index( ntk.get_node( f ) );
      uint8_t phase = ntk.is_complemented( f ) ? 1 : 0;
      double propagation_delay = std::max( gate.pins[i].rise_block_delay, gate.pins[i].fall_block_delay );
      node_match[f_index].required[phase] = std::min( node_match[f_index].required[phase], node_data.required[0] - propagation_delay );
    } );
  }

  void match_constants( uint32_t index )
  {
    auto& node_data = node_match[index];

    kitty::static_truth_table<6> zero_tt;
    auto const supergates_zero = library.get_supergates( zero_tt );
    auto const supergates_one = library.get_supergates( ~zero_tt );

    /* Not available in the library */
    if ( supergates_zero == nullptr && supergates_one == nullptr )
    {
      return;
    }
    /* if only one is available, the other is obtained using an inverter */
    if ( supergates_zero != nullptr )
    {
      node_data.best_gate[0] = &( ( *supergates_zero )[0] );
      node_data.arrival[0] = node_data.best_gate[0]->tdelay[0];
      node_data.area[0] = node_data.best_gate[0]->area;
      node_data.phase[0] = 0;
    }
    if ( supergates_one != nullptr )
    {
      node_data.best_gate[1] = &( ( *supergates_one )[0] );
      node_data.arrival[1] = node_data.best_gate[1]->tdelay[0];
      node_data.area[1] = node_data.best_gate[1]->area;
      node_data.phase[1] = 0;
    }
    else
    {
      node_data.same_match = true;
      node_data.arrival[1] = node_data.arrival[0] + lib_inv_delay;
      node_data.area[1] = node_data.area[0] + lib_inv_area;
      node_data.phase[1] = 1;
    }
    if ( supergates_zero == nullptr )
    {
      node_data.same_match = true;
      node_data.arrival[0] = node_data.arrival[1] + lib_inv_delay;
      node_data.area[0] = node_data.area[1] + lib_inv_area;
      node_data.phase[0] = 1;
    }
  }

  template<bool DO_AREA>
  bool match_multioutput( node<Ntk> const& n )
  {
    /* extract outputs tuple */
    uint32_t index = ntk.node_to_index( n );
    multi_match_t const& tuple_data = multi_node_match[node_tuple_match[index].index][0];

    /* get the cut */
    auto const& cut0 = cuts[tuple_data[0].node_index][tuple_data[0].cut_index];

    /* local values storage */
    std::array<double, max_multioutput_output_size> arrival;
    std::array<float, max_multioutput_output_size> area_flow;
    std::array<float, max_multioutput_output_size> area;
    std::array<uint8_t, max_multioutput_output_size> phase;
    std::array<uint16_t, max_multioutput_output_size> pin_phase;
    std::array<double, max_multioutput_output_size> est_refs;
    std::array<uint32_t, max_multioutput_output_size> cut_index;
    bool mapped_multioutput = false;

    uint8_t iteration_phase = cut0->supergates[0] == nullptr ? 1 : 0;

    /* iterate for each possible match */
    for ( auto i = 0; i < cut0->supergates[iteration_phase]->size(); ++i )
    {
      /* store local validity and comparison info */
      bool valid = true;
      bool is_best = true;
      bool respects_required = true;
      double old_flow_sum = 0;

      /* iterate for each output of the multi-output gate */
      for ( auto j = 0; j < max_multioutput_output_size; ++j )
      {
        uint32_t node_index = tuple_data[j].node_index;
        cut_index[j] = tuple_data[j].cut_index;
        auto& node_data = node_match[node_index];
        auto const& cut = cuts[node_index][cut_index[j]];
        uint8_t phase_inverted = cut->supergates[0] == nullptr ? 1 : 0;
        supergate<NInputs> const& gate = ( *( cut->supergates[phase_inverted] ) )[i];

        /* protection on complicated duplicated nodes to remap to multioutput */
        if ( !node_data.same_match )
          return false;

        /* get the output phase */
        pin_phase[j] = gate.polarity;
        phase[j] = ( gate.polarity >> NInputs ) ^ phase_inverted;

        /* compute arrival */
        arrival[j] = 0.0;
        auto ctr = 0u;
        for ( auto l : cut )
        {
          double arrival_pin = node_match[l].arrival[( gate.polarity >> ctr ) & 1] + gate.tdelay[ctr];
          arrival[j] = std::max( arrival[j], arrival_pin );
          ++ctr;
        }

        /* check required time: same_match is true */
        if constexpr ( DO_AREA )
        {
          if ( arrival[j] > node_data.required[phase[j]] + epsilon )
          {
            valid = false;
            break;
          }
          if ( arrival[j] + lib_inv_delay > node_data.required[phase[j] ^ 1] + epsilon )
          {
            valid = false;
            break;
          }
        }

        /* check required time of the current solution */
        if ( node_data.arrival[phase[j]] > node_data.required[phase[j]] )
          respects_required = false;
        if ( node_data.same_match && node_data.arrival[phase[j] ^ 1] > node_data.required[phase[j] ^ 1] )
          respects_required = false;

        /* compute area flow */
        if ( j == 0 || !node_data.multioutput_match[0] )
        {
<<<<<<< HEAD
          uint8_t current_phase = node_data.best_gate[0] == nullptr ? 1 : 0;
=======
          uint8_t current_phase = node_data.best_supergate[0] == nullptr ? 1 : 0;
>>>>>>> 2e341528
          old_flow_sum += node_data.flows[current_phase];
        }
        uint8_t old_phase = node_data.phase[phase[j]];
        node_data.phase[phase[j]] = gate.polarity;
        area[j] = gate.area;
        area_flow[j] = gate.area + cut_leaves_flow( cut, n, phase[j] );
        node_data.phase[phase[j]] = old_phase;

<<<<<<< HEAD
=======
        /* local evaluation for delay (area flow improvement is approximated) */
      //   if constexpr ( !DO_AREA )
      //   {
      //     /* recompute local area flow of previous matches */
      //     double mapped_flow = node_data.flows[phase[j]];

      //     if ( node_data.multioutput_match[phase[j]] )
      //     {
      //       /* recompute estimation for multi-output gate */
      //       float k_est = 0;
      //       for ( auto k = 0; k < max_multioutput_output_size; ++k )
      //       {
      //         uint32_t index_k = tuple_data[k].node_index;
      //         auto used_phase = node_match[index_k].supergate[0] == nullptr ? 1 : 0;
      //         k_est += node_match[index_k].est_refs[used_phase]; /* TODO: review */
      //       }
      //       mapped_flow *= k_est;
      //     }
      //     else
      //     {
      //       auto used_phase = node_data.supergate[0] == nullptr ? 1 : 0; /* TODO: review */
      //       mapped_flow *= node_data.est_refs[used_phase];
      //     }

      //     auto const& mapped_cut = cuts[node_index][node_data.best_cut[phase[j]]];
      //     if ( !compare_map<DO_AREA>( arrival[j], node_data.arrival[phase[j]], area_flow[j], mapped_flow, cut.size(), mapped_cut.size() ) )
      //     {
      //       is_best = false;
      //       break;
      //     }
      //   }

>>>>>>> 2e341528
        /* current version may lead to delay increase */
        est_refs[j] = node_data.est_refs[phase[j]];
      }

      /* not better than individual gates */
      if ( !valid )
        continue;

      if constexpr ( !DO_AREA )
      {
        if ( !is_best )
          continue;
      }

      /* combine evaluation for precise area flow estimantion */
      /* compute equation AF(n) = ( Area(G) + |roots| * SUM_{l in leaves} AF(l) ) / SUM_{p in roots} est_refs( p ) */
      float flow_sum_pos = 0, flow_sum_neg;
      float combined_est_refs = 0;
      for ( auto j = 0; j < max_multioutput_output_size; ++j )
      {
        flow_sum_pos += area_flow[j];
        combined_est_refs += est_refs[j];
      }
      flow_sum_neg = flow_sum_pos;
      flow_sum_pos /= combined_est_refs;

      /* not better than individual gates */
      if ( respects_required && ( flow_sum_pos > old_flow_sum + epsilon ) )
        continue;

      mapped_multioutput = true;
      flow_sum_neg = ( flow_sum_neg + lib_inv_area ) / combined_est_refs;

      /* commit multi-output gate */
      for ( uint32_t j = 0; j < max_multioutput_output_size; ++j )
      {
        uint32_t node_index = tuple_data[j].node_index;
        auto& node_data = node_match[node_index];
        auto const& cut = cuts[node_index][cut_index[j]];
        uint8_t phase_inverted = cut->supergates[0] == nullptr ? 1 : 0;
        supergate<NInputs> const& gate = ( *( cut->supergates[phase_inverted] ) )[i];

        uint8_t mapped_phase = phase[j];
        node_data.multioutput_match[mapped_phase] = true;

        node_data.best_gate[mapped_phase] = &gate;
        node_data.best_cut[mapped_phase] = cut_index[j];
        node_data.phase[mapped_phase] = pin_phase[j];
        node_data.arrival[mapped_phase] = arrival[j];
        node_data.area[mapped_phase] = area[j]; /* partial area contribution */
        node_data.flows[mapped_phase] = flow_sum_pos;

        assert( node_data.arrival[mapped_phase] < node_data.required[mapped_phase] + epsilon );

        /* select opposite phase */
        mapped_phase ^= 1;
        node_data.multioutput_match[mapped_phase] = true;
        node_data.best_gate[mapped_phase] = nullptr;
        node_data.best_cut[mapped_phase] = cut_index[j];
        node_data.phase[mapped_phase] = pin_phase[j];
        node_data.arrival[mapped_phase] = arrival[j] + lib_inv_delay;
<<<<<<< HEAD
        node_data.area[mapped_phase] = area[j]; /* partial area contribution */
=======
        node_data.area[mapped_phase] = area[j];                  /* partial area contribution */
>>>>>>> 2e341528
        node_data.flows[mapped_phase] = flow_sum_neg;

        assert( node_data.arrival[mapped_phase] < node_data.required[mapped_phase] + epsilon );
      }
    }

    return mapped_multioutput;
  }

  template<bool SwitchActivity>
  bool match_multioutput_exact( node<Ntk> const& n, bool last_round )
  {
    /* extract outputs tuple */
    uint32_t index = ntk.node_to_index( n );
    multi_match_t const& tuple_data = multi_node_match[node_tuple_match[index].index][0];

    /* local values storage */
    std::array<float, max_multioutput_output_size> best_exact_area;

    for ( int j = max_multioutput_output_size - 1; j >= 0; --j )
    {
      /* protection on complicated duplicated nodes to remap to multioutput */
      if ( !node_match[tuple_data[j].node_index].same_match )
        return false;
    }

    /* if one of the outputs is not referenced, do not use multi-output gate */
    if ( last_round )
    {
      for ( uint32_t j = 0; j < max_multioutput_output_size; ++j )
      {
        uint32_t node_index = tuple_data[j].node_index;
        if ( !node_match[node_index].map_refs[0] && !node_match[node_index].map_refs[1] )
        {
          return false;
        }
      }
    }

    /* if "same match" and used in the cover dereference the leaves (reverse topo order) */
    for ( int j = max_multioutput_output_size - 1; j >= 0; --j )
    {
      uint32_t node_index = tuple_data[j].node_index;
<<<<<<< HEAD
      uint8_t selected_phase = node_match[node_index].best_gate[0] == nullptr ? 1 : 0;
=======
      uint8_t selected_phase = node_match[node_index].best_supergate[0] == nullptr ? 1 : 0;
>>>>>>> 2e341528

      if ( node_match[node_index].map_refs[0] || node_match[node_index].map_refs[1] )
      {
        /* match is always single output here */
        auto const& cut = cuts[node_index][node_match[node_index].best_cut[0]];
        uint8_t use_phase = node_match[node_index].best_gate[0] != nullptr ? 0 : 1;
        best_exact_area[j] = cut_deref<SwitchActivity>( cut, ntk.index_to_node( node_index ), use_phase );

        /* mapping a non referenced phase */
        if ( node_match[node_index].map_refs[selected_phase] == 0 )
          best_exact_area[j] += lib_inv_area;
      }
    }

    /* perform mapping */
    bool mapped_multioutput = false;
    mapped_multioutput = match_multioutput_exact_core<SwitchActivity>( tuple_data, best_exact_area );

    /* if "same match" and used in the cover reference the leaves (topo order) */
    for ( auto j = 0; j < max_multioutput_output_size; ++j )
    {
      uint32_t node_index = tuple_data[j].node_index;

      if ( node_match[node_index].map_refs[0] || node_match[node_index].map_refs[1] )
      {
        uint8_t use_phase = node_match[node_index].best_gate[0] != nullptr ? 0 : 1;
        auto const& best_cut = cuts[node_index][node_match[node_index].best_cut[use_phase]];
        cut_ref<SwitchActivity>( best_cut, ntk.index_to_node( node_index ), use_phase );
      }
    }

    return mapped_multioutput;
  }

  template<bool SwitchActivity>
  inline bool match_multioutput_exact_core( multi_match_t const& tuple_data, std::array<float, max_multioutput_output_size>& best_exact_area )
  {
    /* get the cut representative */
    auto const& cut0 = cuts[tuple_data[0].node_index][tuple_data[0].cut_index];

    /* local values storage */
    std::array<double, max_multioutput_output_size> arrival;
    std::array<float, max_multioutput_output_size> area_exact;
    std::array<float, max_multioutput_output_size> area;
    std::array<uint8_t, max_multioutput_output_size> phase;
    std::array<uint16_t, max_multioutput_output_size> pin_phase;
    std::array<uint32_t, max_multioutput_output_size> cut_index;

    uint8_t iteration_phase = cut0->supergates[0] == nullptr ? 1 : 0;

    bool mapped_multioutput = false;

    /* iterate for each possible match */
    for ( auto i = 0; i < cut0->supergates[iteration_phase]->size(); ++i )
    {
      /* store local validity and comparison info */
      bool valid = true;
      bool is_best = true;
      bool respects_required = true;
      uint32_t it_counter = 0;

      /* iterate for each output of the multi-output gate (reverse topo order) */
      for ( int j = max_multioutput_output_size - 1; j >= 0; --j )
      {
        uint32_t node_index = tuple_data[j].node_index;
        cut_index[j] = tuple_data[j].cut_index;
        auto& node_data = node_match[node_index];
        auto const& cut = cuts[node_index][cut_index[j]];
        uint8_t phase_inverted = cut->supergates[0] == nullptr ? 1 : 0;
        supergate<NInputs> const& gate = ( *( cut->supergates[phase_inverted] ) )[i];
        ++it_counter;

        /* get the output phase and area */
        pin_phase[j] = gate.polarity;
        phase[j] = ( gate.polarity >> NInputs ) ^ phase_inverted;
        area[j] = gate.area;

        /* compute arrival */
        arrival[j] = 0.0;
        auto ctr = 0u;
        for ( auto l : cut )
        {
          double arrival_pin = node_match[l].arrival[( gate.polarity >> ctr ) & 1] + gate.tdelay[ctr];
          arrival[j] = std::max( arrival[j], arrival_pin );
          ++ctr;
        }

        /* check required time */
        if ( arrival[j] > node_data.required[phase[j]] + epsilon )
        {
          valid = false;
          break;
        }
        if ( arrival[j] + lib_inv_delay > node_data.required[phase[j] ^ 1] + epsilon )
        {
          valid = false;
          break;
        }

        /* check required time of current solution */
        if ( node_data.arrival[phase[j]] > node_data.required[phase[j]] )
          respects_required = false;
        if ( node_data.arrival[phase[j] ^ 1] > node_data.required[phase[j] ^ 1] )
          respects_required = false;

        /* compute exact area for match: needed only for the first node (leaves are shared) */
        if ( it_counter == 1 )
        {
          auto old_phase = node_data.phase[phase[j]];
          auto old_area = node_data.area[phase[j]];
          node_data.phase[phase[j]] = pin_phase[j];
          node_data.area[phase[j]] = area[j];
          area_exact[j] = cut_measure_mffc<SwitchActivity>( cut, ntk.index_to_node( node_index ), phase[j] );
          node_data.phase[phase[j]] = old_phase;
          node_data.area[phase[j]] = old_area;
        }
        else
        {
          area_exact[j] = area[j];
        }

        /* Add output inverter cost if mapping a non referenced phase */
        if ( node_data.map_refs[phase[j]] == 0 && node_data.map_refs[phase[j] ^ 1] > 0 )
        {
          area_exact[j] += lib_inv_area;
        }
      }

      /* check quality: TODO add output inverter in the cost if necessary */
      float best_exact_area_total = 0;
      float area_exact_total = 0;
      for ( auto j = 0; j < max_multioutput_output_size; ++j )
      {
        best_exact_area_total += best_exact_area[j];
        area_exact_total += area_exact[j];
      }

      /* not better than individual gates */
      if ( !valid || ( area_exact_total > best_exact_area_total - epsilon && respects_required ) )
      {
        continue;
      }

      mapped_multioutput = true;

      /* commit multi-output gate (topo order) */
      for ( uint32_t j = 0; j < max_multioutput_output_size; ++j )
      {
        uint32_t node_index = tuple_data[j].node_index;
        auto& node_data = node_match[node_index];
        auto const& cut = cuts[node_index][cut_index[j]];
        uint8_t phase_inverted = cut->supergates[0] == nullptr ? 1 : 0;
        supergate<NInputs> const& gate = ( *( cut->supergates[phase_inverted] ) )[i];

        uint8_t mapped_phase = phase[j];
        best_exact_area[j] = area_exact[j];

        if ( node_data.map_refs[phase[j]] == 0 && node_data.map_refs[phase[j] ^ 1] > 0 )
        {
          best_exact_area[j] += lib_inv_area;
        }

        /* write data */
        node_data.multioutput_match[mapped_phase] = true;
        node_data.best_gate[mapped_phase] = &gate;
        node_data.best_cut[mapped_phase] = cut_index[j];
        node_data.phase[mapped_phase] = pin_phase[j];
        node_data.arrival[mapped_phase] = arrival[j];
        node_data.area[mapped_phase] = area[j]; /* partial area contribution */

        node_data.flows[mapped_phase] = area_exact[j]; /* partial exact area contribution */
        /* select opposite phase */
        mapped_phase ^= 1;
        node_data.multioutput_match[mapped_phase] = true;
        node_data.best_gate[mapped_phase] = nullptr;
        node_data.best_cut[mapped_phase] = cut_index[j];
        node_data.phase[mapped_phase] = pin_phase[j];
        node_data.arrival[mapped_phase] = arrival[j] + lib_inv_delay;
        node_data.area[mapped_phase] = area[j]; /* partial area contribution */
        node_data.flows[mapped_phase] = area_exact[j];

        assert( node_data.arrival[mapped_phase] < node_data.required[mapped_phase] + epsilon );
      }
    }

    return mapped_multioutput;
  }

  template<bool DO_AREA>
  void multi_node_update( node<Ntk> const& n )
  {
    uint32_t check_index = ntk.node_to_index( n );
    multi_match_t const& tuple_data = multi_node_match[node_tuple_match[ntk.node_to_index( n )].index][0];
    uint64_t signature = 0;

    /* check if a node is in TFI: there is a path of length > 1 */
    bool in_tfi = false;
    node<Ntk> min_node = n;
    for ( auto j = 0; j < max_multioutput_output_size - 1; ++j )
    {
      if ( tuple_data[j].in_tfi )
      {
        min_node = ntk.index_to_node( tuple_data[j].node_index );
        in_tfi = true;
        signature |= UINT64_C( 1 ) << ( tuple_data[j].node_index & 0x3f );
      }
    }

    if ( !in_tfi )
      return;

    /* recompute data in between: should I mark the leaves? (not necessary under some assumptions) */
    ntk.incr_trav_id();
    ntk.foreach_fanin( n, [&]( auto const& f ) {
      /* TODO: this recursion works as it is for a maximum multioutput value of 2 */
      multi_node_update_rec<DO_AREA>( ntk.get_node( f ), min_node + 1, signature );
    } );
  }

  template<bool DO_AREA>
  void multi_node_update_rec( node<Ntk> const& n, uint32_t min_index, uint64_t& signature )
  {
    uint32_t index = ntk.node_to_index( n );

    if ( index < min_index )
      return;
    if ( ntk.visited( n ) == ntk.trav_id() )
      return;

    ntk.set_visited( n, ntk.trav_id() );
    ntk.foreach_fanin( n, [&]( auto const& f ) {
      multi_node_update_rec<DO_AREA>( ntk.get_node( f ), min_index, signature );
    } );

    /* update the node if uses an updated leaf */
    auto& node_data = node_match[index];
    bool leaf_used = multi_node_update_cut_check( index, signature, 0 );

    if ( !node_data.same_match )
      leaf_used |= multi_node_update_cut_check( index, signature, 1 );

    if ( !leaf_used )
      return;

    signature |= UINT64_C( 1 ) << ( index & 0x3f );

    /* avoid cycles by recomputing arrival times for multi-output gates or decomposing them */
    if ( node_data.same_match && node_data.multioutput_match[0] )
    {
      propagate_arrival_node( n );
      /* check required time */
      if ( node_data.arrival[0] < node_data.required[0] + epsilon && node_data.arrival[1] < node_data.required[1] + epsilon )
        return;
    }

    /* match positive phase */
    match_phase<DO_AREA>( n, 0u );

    /* match negative phase */
    match_phase<DO_AREA>( n, 1u );

    /* try to drop one phase */
    match_drop_phase<DO_AREA, false>( n );

    assert( node_data.arrival[0] < node_data.required[0] + epsilon );
    assert( node_data.arrival[1] < node_data.required[1] + epsilon );
  }

  template<bool SwitchActivity>
  void multi_node_update_exact( node<Ntk> const& n )
  {
    uint32_t check_index = ntk.node_to_index( n );
    multi_match_t const& tuple_data = multi_node_match[node_tuple_match[ntk.node_to_index( n )].index][0];
    uint64_t signature = 0;

    /* check if a node is in TFI: there is a path of length > 1 */
    bool in_tfi = false;
    node<Ntk> min_node = n;
    for ( auto j = 0; j < max_multioutput_output_size - 1; ++j )
    {
      if ( tuple_data[j].in_tfi )
      {
        min_node = ntk.index_to_node( tuple_data[j].node_index );
        in_tfi = true;
        signature |= UINT64_C( 1 ) << ( tuple_data[j].node_index & 0x3f );
      }
    }

    if ( !in_tfi )
      return;

    /* recompute data in between: should I mark the leaves? (not necessary under some assumptions) */
    ntk.incr_trav_id();
    ntk.foreach_fanin( n, [&]( auto const& f ) {
      /* TODO: this recursion works as it is for a maximum multioutput value of 2 */
      multi_node_update_exact_rec<SwitchActivity>( ntk.get_node( f ), min_node + 1, signature );
    } );
  }

  template<bool SwitchActivity>
  void multi_node_update_exact_rec( node<Ntk> const& n, uint32_t min_index, uint64_t& signature )
  {
    uint32_t index = ntk.node_to_index( n );

    if ( index < min_index )
      return;
    if ( ntk.visited( n ) == ntk.trav_id() )
      return;

    ntk.set_visited( n, ntk.trav_id() );
    ntk.foreach_fanin( n, [&]( auto const& f ) {
      multi_node_update_exact_rec<SwitchActivity>( ntk.get_node( f ), min_index, signature );
    } );

    /* update the node if uses an updated leaf */
    auto& node_data = node_match[index];
    bool leaf_used = multi_node_update_cut_check( index, signature, 0 );

    if ( !node_data.same_match )
      leaf_used |= multi_node_update_cut_check( index, signature, 1 );

    if ( !leaf_used )
      return;

    signature |= UINT64_C( 1 ) << ( index & 0x3f );

    assert( !node_data.multioutput_match[0] );
    assert( !node_data.multioutput_match[1] );

    if ( node_data.same_match && ( node_data.map_refs[0] || node_data.map_refs[1] ) )
    {
      uint8_t use_phase = node_data.best_gate[0] != nullptr ? 0 : 1;
      auto const& best_cut = cuts[index][node_data.best_cut[use_phase]];
      cut_deref<SwitchActivity>( best_cut, n, use_phase );
    }

    /* match positive phase */
    match_phase_exact<SwitchActivity>( n, 0u );

    /* match negative phase */
    match_phase_exact<SwitchActivity>( n, 1u );

    /* try to drop one phase */
    match_drop_phase<true, true>( n );

    assert( node_data.arrival[0] < std::numeric_limits<float>::max() );
    assert( node_data.arrival[1] < std::numeric_limits<float>::max() );
  }

  inline void match_multioutput_propagate_required( node<Ntk> const& n )
  {
    /* extract outputs tuple */
    uint32_t index = ntk.node_to_index( n );
    multi_match_t const& tuple_data = multi_node_match[node_tuple_match[index].index][0];

    for ( int j = max_multioutput_output_size - 1; j >= 0; --j )
    {
      const auto node_index = tuple_data[j].node_index;
      match_propagate_required( node_index );
    }
  }

  bool match_multi_add_cuts( node<Ntk> const& n )
  {
    /* assume a single cut (current version) */
    uint32_t index = ntk.node_to_index( n );
    multi_match_t& matches = multi_node_match[node_tuple_match[index].index][0];

    /* find the corresponding cut */
    uint32_t cut_p = 0;
    while ( matches[cut_p].node_index != index )
      ++cut_p;

    assert( cut_p < matches.size() );
    uint32_t cut_index = matches[cut_p].cut_index;
    auto& cut = multi_cut_set[cut_index][cut_p];
    auto single_cut = multi_cut_set[cut_index][cut_p];
    auto& rcuts = cuts[index];

    /* not enough space in the data structure: abort */
    if ( rcuts.size() == max_cut_num )
    {
      match_multi_add_cuts_remove_entry( matches );
      return false;
    }

    /* insert single cut variation if unique (for delay preservation) */
    if ( !rcuts.is_contained( single_cut ) )
    {
      single_cut->pattern_index = 0;
      compute_cut_data( single_cut, ntk.index_to_node( index ) );
      rcuts.append_cut( single_cut );

      /* not enough space in the data structure: abort */
      if ( rcuts.size() == max_cut_num )
      {
        rcuts.limit( rcuts.size() - 1 );
        match_multi_add_cuts_remove_entry( matches );
        return false;
      }
    }

    /* add multi-output cut */
    uint32_t num_cuts_pre = rcuts.size();
    cut->ignore = true;
    rcuts.append_cut( cut );

    uint32_t num_cuts_after = rcuts.size();
    assert( num_cuts_after == num_cuts_pre + 1 );

    rcuts.limit( num_cuts_pre );

    /* update tuple data */
    matches[cut_p].cut_index = num_cuts_pre;
  }

  inline void match_multi_add_cuts_remove_entry( multi_match_t const& matches )
  {
    /* reset matches */
    for ( multi_match_data const& entry : matches )
    {
      node_tuple_match[entry.node_index].data = 0;
    }
  }

  inline bool multi_node_update_cut_check( uint32_t index, uint64_t signature, uint8_t phase )
  {
    auto const& cut = cuts[index][node_match[index].best_cut[phase]];

    if ( ( signature & cut.signature() ) > 0 )
      return true;

    return false;
  }
<<<<<<< HEAD
=======

  bool remove_unused_multioutput()
  {
    /* TODO: update required times */
    for ( auto it = topo_order.rbegin(); it != topo_order.rend(); ++it )
    {
      if ( ntk.is_constant( *it ) || ntk.is_pi( *it ) )
        continue;

      auto index = ntk.node_to_index( *it );

      /* get used multi-output gates */
      if ( node_tuple_match[index] == UINT32_MAX )
        continue;

      if ( node_match[index].same_match && !node_match[index].multioutput_match[0] )
        continue;

      if ( !node_match[index].same_match && !( node_match[index].multioutput_match[0] || node_match[index].multioutput_match[1] ) )
        continue;

      /* check if mapped to multi-output with unused outputs */
      multi_match_t const& tuple_data = multi_node_match[node_tuple_match[index]][0];

      bool used = false;
      bool unused = false;
      for ( auto j = 0; j < max_multioutput_output_size; ++j )
      {
        uint32_t node_index = tuple_data[j].node_index;
        auto& node_data = node_match[node_index];

        if ( node_data.best_supergate[0] != nullptr && node_data.multioutput_match[0] )
        {
          if ( node_data.map_refs[0] > 0 || ( node_data.same_match && ( node_data.map_refs[0] || node_data.map_refs[1] ) ) )
            used = true;
          else
            unused = true;
        }
        else if ( node_data.best_supergate[1] != nullptr && node_data.multioutput_match[1] )
        {
          if ( node_data.map_refs[1] > 0 || ( node_data.same_match && ( node_data.map_refs[0] || node_data.map_refs[1] ) ) )
            used = true;
          else
            unused = true;
        }
      }

      if ( !used || !unused )
        continue;

      /* remap connected outputs (reverse topo order)*/
      for ( int j = max_multioutput_output_size - 1; j >= 0; --j )
      {
        uint32_t node_index = tuple_data[j].node_index;
        auto& node_data = node_match[node_index];
        auto const n = ntk.index_to_node( node_index );

        if ( !node_data.map_refs[0] && !node_data.map_refs[1] )
          continue;

        /* recursively deselect the best cut shared between
         * the two phases if in use in the cover */
        if ( node_data.same_match )
        {
          uint8_t use_phase = node_data.best_supergate[0] != nullptr ? 0 : 1;
          auto const& best_cut = cuts[node_index][node_data.best_cut[use_phase]];
          cut_deref<false>( best_cut, n, use_phase );
        }

        /* match positive phase */
        match_phase_exact<false>( n, 0u );

        /* match negative phase */
        match_phase_exact<false>( n, 1u );

        /* try to drop one phase */
        match_drop_phase<true, true>( n, 0 );
      }
    }

    double area_old = area;
    bool success = set_mapping_refs<true>();

    /* round stats */
    if ( ps.verbose )
    {
      float area_gain = float( ( area_old - area ) / area_old * 100 );
      std::string stats = fmt::format( "[i] Cleaning : Delay = {:>12.2f}  Area = {:>12.2f}  Gain = {:>5.2f} %  Inverters = {:>5}  Time = {:>5.2f}\n", delay, area, area_gain, inv, to_seconds( clock::now() - time_begin ) );
      st.round_stats.push_back( stats );
    }

    return success;
  }
>>>>>>> 2e341528
#pragma endregion

#pragma region Mapping utils
  inline double cut_leaves_flow( cut_t const& cut, node<Ntk> const& n, uint8_t phase )
  {
    double flow{ 0.0f };
    auto const& node_data = node_match[ntk.node_to_index( n )];

    uint8_t ctr = 0u;
    for ( auto leaf : cut )
    {
      uint8_t leaf_phase = ( node_data.phase[phase] >> ctr++ ) & 1;
      flow += node_match[leaf].flows[leaf_phase];
    }

    return flow;
  }

  template<bool SwitchActivity>
  float cut_ref( cut_t const& cut, node<Ntk> const& n, uint8_t phase )
  {
    auto const& node_data = node_match[ntk.node_to_index( n )];
    float count;

    if constexpr ( SwitchActivity )
      count = switch_activity[ntk.node_to_index( n )];
    else
      count = node_data.area[phase];

    /* don't touch box */
    if constexpr ( has_is_dont_touch_v<Ntk> )
    {
      if ( ntk.is_dont_touch( n ) )
      {
        return count;
      }
    }

    uint8_t ctr = 0;
    for ( auto leaf : cut )
    {
      /* compute leaf phase using the current gate */
      uint8_t leaf_phase = ( node_data.phase[phase] >> ctr++ ) & 1;

      if ( ntk.is_constant( ntk.index_to_node( leaf ) ) )
      {
        continue;
      }
      else if ( ntk.is_pi( ntk.index_to_node( leaf ) ) )
      {
        /* reference PIs, add inverter cost for negative phase */
        if ( leaf_phase == 1u )
        {
          if ( node_match[leaf].map_refs[1]++ == 0u )
          {
            if constexpr ( SwitchActivity )
              count += switch_activity[leaf];
            else
              count += lib_inv_area;
          }
        }
        else
        {
          ++node_match[leaf].map_refs[0];
        }
        continue;
      }

      if ( node_match[leaf].same_match )
      {
        /* Recursive referencing if leaf was not referenced */
        if ( !node_match[leaf].map_refs[0] && !node_match[leaf].map_refs[1] )
        {
          auto const& best_cut = cuts[leaf][node_match[leaf].best_cut[leaf_phase]];
          count += cut_ref<SwitchActivity>( best_cut, ntk.index_to_node( leaf ), leaf_phase );
        }

        /* Add inverter area if not present yet and leaf node is implemented in the opposite phase */
        if ( node_match[leaf].map_refs[leaf_phase]++ == 0u && node_match[leaf].best_gate[leaf_phase] == nullptr )
        {
          if constexpr ( SwitchActivity )
            count += switch_activity[leaf];
          else
            count += lib_inv_area;
        }
      }
      else
      {
        if ( node_match[leaf].map_refs[leaf_phase]++ == 0u )
        {
          auto const& best_cut = cuts[leaf][node_match[leaf].best_cut[leaf_phase]];
          count += cut_ref<SwitchActivity>( best_cut, ntk.index_to_node( leaf ), leaf_phase );
        }
      }
    }
    return count;
  }

  template<bool SwitchActivity>
  float cut_deref( cut_t const& cut, node<Ntk> const& n, uint8_t phase )
  {
    auto const& node_data = node_match[ntk.node_to_index( n )];
    float count;

    if constexpr ( SwitchActivity )
      count = switch_activity[ntk.node_to_index( n )];
    else
      count = node_data.area[phase];

    /* don't touch box */
    if constexpr ( has_is_dont_touch_v<Ntk> )
    {
      if ( ntk.is_dont_touch( n ) )
      {
        return count;
      }
    }

    uint8_t ctr = 0;
    for ( auto leaf : cut )
    {
      /* compute leaf phase using the current gate */
      uint8_t leaf_phase = ( node_data.phase[phase] >> ctr++ ) & 1;

      if ( ntk.is_constant( ntk.index_to_node( leaf ) ) )
      {
        continue;
      }
      else if ( ntk.is_pi( ntk.index_to_node( leaf ) ) )
      {
        /* dereference PIs, add inverter cost for negative phase */
        if ( leaf_phase == 1u )
        {
          if ( --node_match[leaf].map_refs[1] == 0u )
          {
            if constexpr ( SwitchActivity )
              count += switch_activity[leaf];
            else
              count += lib_inv_area;
          }
        }
        else
        {
          --node_match[leaf].map_refs[0];
        }
        continue;
      }

      if ( node_match[leaf].same_match )
      {
        /* Add inverter area if it is used only by the current gate and leaf node is implemented in the opposite phase */
        if ( --node_match[leaf].map_refs[leaf_phase] == 0u && node_match[leaf].best_gate[leaf_phase] == nullptr )
        {
          if constexpr ( SwitchActivity )
            count += switch_activity[leaf];
          else
            count += lib_inv_area;
        }
        /* Recursive dereferencing */
        if ( !node_match[leaf].map_refs[0] && !node_match[leaf].map_refs[1] )
        {
          auto const& best_cut = cuts[leaf][node_match[leaf].best_cut[leaf_phase]];
          count += cut_deref<SwitchActivity>( best_cut, ntk.index_to_node( leaf ), leaf_phase );
        }
      }
      else
      {
        if ( --node_match[leaf].map_refs[leaf_phase] == 0u )
        {
          auto const& best_cut = cuts[leaf][node_match[leaf].best_cut[leaf_phase]];
          count += cut_deref<SwitchActivity>( best_cut, ntk.index_to_node( leaf ), leaf_phase );
        }
      }
    }
    return count;
  }

  template<bool SwitchActivity>
  float cut_measure_mffc( cut_t const& cut, node<Ntk> const& n, uint8_t phase )
  {
    tmp_visited.clear();

    float count = cut_ref_visit<SwitchActivity>( cut, n, phase );

    /* dereference visited */
    for ( auto s : tmp_visited )
    {
      uint32_t leaf = s >> 1;
      --node_match[leaf].map_refs[s & 1];
    }

    return count;
  }

  template<bool SwitchActivity>
  float cut_ref_visit( cut_t const& cut, node<Ntk> const& n, uint8_t phase )
  {
    auto const& node_data = node_match[ntk.node_to_index( n )];
    float count;

    if constexpr ( SwitchActivity )
      count = switch_activity[ntk.node_to_index( n )];
    else
      count = node_data.area[phase];

    /* don't touch box */
    if constexpr ( has_is_dont_touch_v<Ntk> )
    {
      if ( ntk.is_dont_touch( n ) )
      {
        return count;
      }
    }

    uint8_t ctr = 0;
    for ( auto leaf : cut )
    {
      /* compute leaf phase using the current gate */
      uint8_t leaf_phase = ( node_data.phase[phase] >> ctr++ ) & 1;

      if ( ntk.is_constant( ntk.index_to_node( leaf ) ) )
      {
        continue;
      }

      /* add to visited */
      tmp_visited.push_back( ( static_cast<uint64_t>( leaf ) << 1 ) | leaf_phase );

      if ( ntk.is_pi( ntk.index_to_node( leaf ) ) )
      {
        /* reference PIs, add inverter cost for negative phase */
        if ( leaf_phase == 1u )
        {
          if ( node_match[leaf].map_refs[1]++ == 0u )
          {
            if constexpr ( SwitchActivity )
              count += switch_activity[leaf];
            else
              count += lib_inv_area;
          }
        }
        else
        {
          ++node_match[leaf].map_refs[0];
        }
        continue;
      }

      if ( node_match[leaf].same_match )
      {
        /* Recursive referencing if leaf was not referenced */
        if ( !node_match[leaf].map_refs[0] && !node_match[leaf].map_refs[1] )
        {
          auto const& best_cut = cuts[leaf][node_match[leaf].best_cut[leaf_phase]];
          count += cut_ref_visit<SwitchActivity>( best_cut, ntk.index_to_node( leaf ), leaf_phase );
        }

        /* Add inverter area if not present yet and leaf node is implemented in the opposite phase */
        if ( node_match[leaf].map_refs[leaf_phase]++ == 0u && node_match[leaf].best_gate[leaf_phase] == nullptr )
        {
          if constexpr ( SwitchActivity )
            count += switch_activity[leaf];
          else
            count += lib_inv_area;
        }
      }
      else
      {
        if ( node_match[leaf].map_refs[leaf_phase]++ == 0u )
        {
          auto const& best_cut = cuts[leaf][node_match[leaf].best_cut[leaf_phase]];
          count += cut_ref_visit<SwitchActivity>( best_cut, ntk.index_to_node( leaf ), leaf_phase );
        }
      }
    }
    return count;
  }
#pragma endregion

#pragma region Initialize and dump the mapped network
  void insert_buffers()
  {
    if ( lib_buf_id != UINT32_MAX )
    {
      double area_old = area;
      bool buffers = false;

      ntk.foreach_po( [&]( auto const& f ) {
        auto const& n = ntk.get_node( f );
        if ( !ntk.is_constant( n ) && ntk.is_pi( n ) && !ntk.is_complemented( f ) )
        {
          area += lib_buf_area;
          delay = std::max( delay, node_match[ntk.node_to_index( n )].arrival[0] + lib_inv_delay );
          buffers = true;
        }
      } );

      /* round stats */
      if ( ps.verbose && buffers )
      {
        std::stringstream stats{};
        float area_gain = 0.0f;

        area_gain = float( ( area_old - area ) / area_old * 100 );

        stats << fmt::format( "[i] Buffering: Delay = {:>12.2f}  Area = {:>12.2f}  Gain = {:>5.2f} %  Inverters = {:>5}  Time = {:>5.2f}\n", delay, area, area_gain, inv, to_seconds( clock::now() - time_begin ) );
        st.round_stats.push_back( stats.str() );
      }
    }
  }

  std::pair<binding_view<klut_network>, klut_map> initialize_map_network()
  {
    binding_view<klut_network> dest( library.get_gates() );
    klut_map old2new;

    old2new[ntk.node_to_index( ntk.get_node( ntk.get_constant( false ) ) )][0] = dest.get_constant( false );
    old2new[ntk.node_to_index( ntk.get_node( ntk.get_constant( false ) ) )][1] = dest.get_constant( true );

    ntk.foreach_pi( [&]( auto const& n ) {
      old2new[ntk.node_to_index( n )][0] = dest.create_pi();
    } );
    return { dest, old2new };
  }

  std::pair<cell_view<block_network>, block_map> initialize_block_network()
  {
    cell_view<block_network> dest( library.get_cells() );
    block_map old2new;

    old2new[ntk.node_to_index( ntk.get_node( ntk.get_constant( false ) ) )][0] = dest.get_constant( false );
    old2new[ntk.node_to_index( ntk.get_node( ntk.get_constant( false ) ) )][1] = dest.get_constant( true );

    ntk.foreach_pi( [&]( auto const& n ) {
      old2new[ntk.node_to_index( n )][0] = dest.create_pi();
    } );
    return { dest, old2new };
  }

  void init_topo_order()
  {
    topo_order.reserve( ntk.size() );

    if ( multi_node_match.size() > 0 )
    {
      multi_init_topo_order();
      return;
    }

    topo_view<Ntk>( ntk ).foreach_node( [this]( auto n ) {
      topo_order.push_back( n );
    } );
  }

  bool init_arrivals()
  {
    if ( ps.required_times.size() && ps.required_times.size() != ntk.num_pos() )
    {
      std::cerr << "[e] MAP ERROR: required time vector does not match the output size of the network" << std::endl;
      st.mapping_error = true;
      return false;
    }

    if ( ps.arrival_times.empty() )
    {
      ntk.foreach_pi( [&]( auto const& n ) {
        auto& node_data = node_match[ntk.node_to_index( n )];
        node_data.arrival[0] = node_data.best_alternative[0].arrival = 0;
        node_data.arrival[1] = node_data.best_alternative[1].arrival = lib_inv_delay;
      } );
      return true;
    }

    if ( ps.arrival_times.size() != ntk.num_pis() )
    {
      std::cerr << "[e] MAP ERROR: arrival time vector does not match the input size of the network" << std::endl;
      st.mapping_error = true;
      return false;
    }

    ntk.foreach_pi( [&]( auto const& n, uint32_t i ) {
      auto& node_data = node_match[ntk.node_to_index( n )];
      node_data.arrival[0] = node_data.best_alternative[0].arrival = ps.arrival_times[i];
      node_data.arrival[1] = node_data.best_alternative[1].arrival = ps.arrival_times[i] + lib_inv_delay;
    } );

    return true;
  }

  void finalize_cover( binding_view<klut_network>& res, klut_map& old2new )
  {
    uint32_t multioutput_count = 0;

    for ( auto const& n : topo_order )
    {
      auto index = ntk.node_to_index( n );
      auto const& node_data = node_match[index];

      /* add inverter at PI if needed */
      if ( ntk.is_constant( n ) )
      {
        if ( node_data.best_gate[0] == nullptr && node_data.best_gate[1] == nullptr )
          continue;
      }
      else if ( ntk.is_pi( n ) )
      {
        if ( node_data.map_refs[1] > 0 )
        {
          old2new[index][1] = res.create_not( old2new[n][0] );
          res.add_binding( res.get_node( old2new[index][1] ), lib_inv_id );
        }
        continue;
      }

      /* continue if cut is not in the cover */
      if ( !node_data.map_refs[0] && !node_data.map_refs[1] )
        continue;

      /* don't touch box */
      if constexpr ( has_is_dont_touch_v<Ntk> )
      {
        if ( ntk.is_dont_touch( n ) )
        {
          clone_box( res, old2new, index );
          continue;
        }
      }

      unsigned phase = ( node_data.best_gate[0] != nullptr ) ? 0 : 1;

      /* add used cut */
      if ( node_data.same_match || node_data.map_refs[phase] > 0 )
      {
        create_lut_for_gate( res, old2new, index, phase );

        /* add inverted version if used */
        if ( node_data.same_match && node_data.map_refs[phase ^ 1] > 0 )
        {
          old2new[index][phase ^ 1] = res.create_not( old2new[index][phase] );
          res.add_binding( res.get_node( old2new[index][phase ^ 1] ), lib_inv_id );
        }

        /* count multioutput gates */
        if ( ps.map_multioutput && node_tuple_match[index].lowest_index && node_data.multioutput_match[phase] )
        {
          ++multioutput_count;
        }
      }

      phase = phase ^ 1;
      /* add the optional other match if used */
      if ( !node_data.same_match && node_data.map_refs[phase] > 0 )
      {
        create_lut_for_gate( res, old2new, index, phase );

        /* count multioutput gates */
        if ( ps.map_multioutput && node_tuple_match[index].lowest_index && node_data.multioutput_match[phase] )
        {
          ++multioutput_count;
        }
      }

      st.multioutput_gates = multioutput_count;
    }

    /* create POs */
    ntk.foreach_po( [&]( auto const& f ) {
      if ( ntk.is_complemented( f ) )
      {
        res.create_po( old2new[ntk.node_to_index( ntk.get_node( f ) )][1] );
      }
      else if ( !ntk.is_constant( ntk.get_node( f ) ) && ntk.is_pi( ntk.get_node( f ) ) && lib_buf_id != UINT32_MAX )
      {
        /* create buffers for POs */
        static uint64_t _buf = 0x2;
        kitty::dynamic_truth_table tt_buf( 1 );
        kitty::create_from_words( tt_buf, &_buf, &_buf + 1 );
        const auto buf = res.create_node( { old2new[ntk.node_to_index( ntk.get_node( f ) )][0] }, tt_buf );
        res.create_po( buf );
        res.add_binding( res.get_node( buf ), lib_buf_id );
      }
      else
      {
        res.create_po( old2new[ntk.node_to_index( ntk.get_node( f ) )][0] );
      }
    } );

    /* write final results */
    st.area = area;
    st.delay = delay;
    if ( ps.eswp_rounds )
      st.power = compute_switching_power();
  }

  void finalize_cover_block( cell_view<block_network>& res, block_map& old2new )
  {
    uint32_t multioutput_count = 0;

    /* get standard cells */
    std::vector<standard_cell> const& lib = res.get_library();

    /* get translation ID from GENLIB to STD_CELL */
    std::vector<uint32_t> genlib_to_cell( library.get_gates().size() );
    for ( standard_cell const& cell : lib )
    {
      for ( gate const& g : cell.gates )
      {
        genlib_to_cell[g.id] = cell.id;
      }
    }

    for ( auto const& n : topo_order )
    {
      auto index = ntk.node_to_index( n );
      auto const& node_data = node_match[index];

      /* add inverter at PI if needed */
      if ( ntk.is_constant( n ) )
      {
        if ( node_data.best_gate[0] == nullptr && node_data.best_gate[1] == nullptr )
          continue;
      }
      else if ( ntk.is_pi( n ) )
      {
        if ( node_data.map_refs[1] > 0 )
        {
          old2new[index][1] = res.create_not( old2new[n][0] );
          res.add_cell( res.get_node( old2new[index][1] ), genlib_to_cell[lib_inv_id] );
        }
        continue;
      }

      /* continue if cut is not in the cover */
      if ( !node_data.map_refs[0] && !node_data.map_refs[1] )
        continue;

      /* don't touch box */
      if constexpr ( has_is_dont_touch_v<Ntk> )
      {
        if ( ntk.is_dont_touch( n ) )
        {
          clone_box2( res, old2new, index, genlib_to_cell );
          continue;
        }
      }

      unsigned phase = ( node_data.best_gate[0] != nullptr ) ? 0 : 1;

      /* add used cut */
      if ( node_data.same_match || node_data.map_refs[phase] > 0 )
      {
        /* create multioutput gates */
        if ( ps.map_multioutput && node_data.multioutput_match[phase] )
        {
          assert( node_data.same_match == true );

          if ( node_tuple_match[index].has_info && node_tuple_match[index].lowest_index )
          {
            ++multioutput_count;
            create_block_for_gate( res, old2new, index, phase, genlib_to_cell );
          }
          continue;
        }

        create_lut_for_gate2( res, old2new, index, phase, genlib_to_cell );

        /* add inverted version if used */
        if ( node_data.same_match && node_data.map_refs[phase ^ 1] > 0 )
        {
          old2new[index][phase ^ 1] = res.create_not( old2new[index][phase] );
          res.add_cell( res.get_node( old2new[index][phase ^ 1] ), genlib_to_cell[lib_inv_id] );
        }
      }

      phase = phase ^ 1;
      /* add the optional other match if used */
      if ( !node_data.same_match && node_data.map_refs[phase] > 0 )
      {
        assert( !ps.map_multioutput || !node_data.multioutput_match[phase] );
        create_lut_for_gate2( res, old2new, index, phase, genlib_to_cell );
      }
    }

    /* create POs */
    ntk.foreach_po( [&]( auto const& f ) {
      if ( ntk.is_complemented( f ) )
      {
        res.create_po( old2new[ntk.node_to_index( ntk.get_node( f ) )][1] );
      }
      else if ( !ntk.is_constant( ntk.get_node( f ) ) && ntk.is_pi( ntk.get_node( f ) ) && lib_buf_id != UINT32_MAX )
      {
        /* create buffers for POs */
        static uint64_t _buf = 0x2;
        kitty::dynamic_truth_table tt_buf( 1 );
        kitty::create_from_words( tt_buf, &_buf, &_buf + 1 );
        const auto buf = res.create_node( { old2new[ntk.node_to_index( ntk.get_node( f ) )][0] }, tt_buf );
        res.create_po( buf );
        res.add_cell( res.get_node( buf ), genlib_to_cell[lib_buf_id] );
      }
      else
      {
        res.create_po( old2new[ntk.node_to_index( ntk.get_node( f ) )][0] );
      }
    } );

    /* write final results */
    st.area = area;
    st.delay = delay;
    st.multioutput_gates = multioutput_count;
    if ( ps.eswp_rounds )
      st.power = compute_switching_power();
  }

  void create_lut_for_gate( binding_view<klut_network>& res, klut_map& old2new, uint32_t index, unsigned phase )
  {
    auto const& node_data = node_match[index];
    auto const& best_cut = cuts[index][node_data.best_cut[phase]];
    auto const& gate = node_data.best_gate[phase]->root;

    /* permutate and negate to obtain the matched gate truth table */
    std::vector<signal<klut_network>> children( gate->num_vars );

    auto ctr = 0u;
    for ( auto l : best_cut )
    {
      if ( ctr >= gate->num_vars )
        break;
      children[node_data.best_gate[phase]->permutation[ctr]] = old2new[l][( node_data.phase[phase] >> ctr ) & 1];
      ++ctr;
    }

    if ( !gate->is_super )
    {
      /* create the node */
      auto f = res.create_node( children, gate->function );
      res.add_binding( res.get_node( f ), gate->root->id );

      /* add the node in the data structure */
      old2new[index][phase] = f;
    }
    else
    {
      /* supergate, create sub-gates */
      auto f = create_lut_for_gate_rec( res, *gate, children );

      /* add the node in the data structure */
      old2new[index][phase] = f;
    }
  }

  signal<klut_network> create_lut_for_gate_rec( binding_view<klut_network>& res, composed_gate<NInputs> const& gate, std::vector<signal<klut_network>> const& children )
  {
    std::vector<signal<klut_network>> children_local( gate.fanin.size() );

    auto i = 0u;
    for ( auto const fanin : gate.fanin )
    {
      if ( fanin->root == nullptr )
      {
        /* terminal condition */
        children_local[i] = children[fanin->id];
      }
      else
      {
        children_local[i] = create_lut_for_gate_rec( res, *fanin, children );
      }
      ++i;
    }

    auto f = res.create_node( children_local, gate.root->function );
    res.add_binding( res.get_node( f ), gate.root->id );
    return f;
  }

  void create_lut_for_gate2( cell_view<block_network>& res, block_map& old2new, uint32_t index, unsigned phase, std::vector<uint32_t> const& genlib_to_cell )
  {
    auto const& node_data = node_match[index];
    auto const& best_cut = cuts[index][node_data.best_cut[phase]];
    auto const& gate = node_data.best_gate[phase]->root;

    /* permutate and negate to obtain the matched gate truth table */
    std::vector<signal<block_network>> children( gate->num_vars );

    auto ctr = 0u;
    for ( auto l : best_cut )
    {
      if ( ctr >= gate->num_vars )
        break;
      children[node_data.best_gate[phase]->permutation[ctr]] = old2new[l][( node_data.phase[phase] >> ctr ) & 1];
      ++ctr;
    }

    if ( !gate->is_super )
    {
      /* create the node */
      auto f = res.create_node( children, gate->function );
      res.add_cell( res.get_node( f ), genlib_to_cell.at( gate->root->id ) );

      /* add the node in the data structure */
      old2new[index][phase] = f;
    }
    else
    {
      /* supergate, create sub-gates */
      auto f = create_lut_for_gate2_rec( res, *gate, children, genlib_to_cell );

      /* add the node in the data structure */
      old2new[index][phase] = f;
    }
  }

  signal<block_network> create_lut_for_gate2_rec( cell_view<block_network>& res, composed_gate<NInputs> const& gate, std::vector<signal<block_network>> const& children, std::vector<uint32_t> const& genlib_to_cell )
  {
    std::vector<signal<block_network>> children_local( gate.fanin.size() );

    auto i = 0u;
    for ( auto const fanin : gate.fanin )
    {
      if ( fanin->root == nullptr )
      {
        /* terminal condition */
        children_local[i] = children[fanin->id];
      }
      else
      {
        children_local[i] = create_lut_for_gate2_rec( res, *fanin, children, genlib_to_cell );
      }
      ++i;
    }

    auto f = res.create_node( children_local, gate.root->function );
    res.add_cell( res.get_node( f ), genlib_to_cell.at( gate.root->id ) );
    return f;
  }

  void create_block_for_gate( cell_view<block_network>& res, block_map& old2new, uint32_t index, unsigned phase, std::vector<uint32_t> const& genlib_to_cell )
  {
    std::vector<standard_cell> const& lib = res.get_library();
    composed_gate<NInputs> const* local_gate = node_match[index].best_gate[phase]->root;
    standard_cell const& cell = lib[genlib_to_cell.at( local_gate->root->id )];

    assert( !local_gate->is_super );
    auto const& best_cut = cuts[index][node_match[index].best_cut[phase]];

    /* permutate and negate to obtain the matched gate truth table */
    std::vector<signal<block_network>> children( cell.gates.front().num_vars );

    /* output negations have already been assigned by the mapper */
    auto ctr = 0u;
    for ( auto l : best_cut )
    {
      if ( ctr >= local_gate->num_vars )
        break;
      children[node_match[index].best_gate[phase]->permutation[ctr]] = old2new[l][( node_match[index].phase[phase] >> ctr ) & 1];
      ++ctr;
    }

    multi_match_t const& tuple_data = multi_node_match[node_tuple_match[index].index][0];
    std::vector<uint32_t> outputs;
    std::vector<kitty::dynamic_truth_table> functions;

    /* re-order outputs to match the ones of the cell */
    for ( gate const& g : cell.gates )
    {
      /* find the correct node */
      for ( auto j = 0; j < max_multioutput_output_size; ++j )
      {
        uint32_t node_index = tuple_data[j].node_index;
        assert( node_match[node_index].same_match );
        uint8_t node_phase = node_match[node_index].best_gate[0] != nullptr ? 0 : 1;
        assert( node_match[node_index].multioutput_match[node_phase] );

        gate const* node_gate = node_match[node_index].best_gate[node_phase]->root->root;

        /* wrong output */
        if ( node_gate->id != g.id )
          continue;

        outputs.push_back( node_index );
        functions.push_back( g.function );
      }
    }

    assert( outputs.size() == cell.gates.size() );

    /* create the block */
    auto f = res.create_node( children, functions );
    res.add_cell( res.get_node( f ), genlib_to_cell.at( local_gate->root->id ) );

    for ( uint32_t s : outputs )
    {
      /* add inverted version if used */
      uint8_t node_phase = node_match[s].best_gate[0] != nullptr ? 0 : 1;
      assert( node_match[s].same_match );

      /* add the node in the data structure */
      old2new[s][node_phase] = f;

      if ( node_match[s].map_refs[node_phase ^ 1] > 0 )
      {
        old2new[s][node_phase ^ 1] = res.create_not( f );
        res.add_cell( res.get_node( old2new[s][node_phase ^ 1] ), genlib_to_cell.at( lib_inv_id ) );
      }

      f = res.next_output_pin( f );
    }
  }

  void clone_box( binding_view<klut_network>& res, klut_map& old2new, uint32_t index )
  {
    node<Ntk> n = ntk.index_to_node( index );
    std::vector<signal<klut_network>> children;

    ntk.foreach_fanin( n, [&]( auto const& f ) {
      children.push_back( old2new[ntk.get_node( f )][ntk.is_complemented( f ) ? 1 : 0] );
    } );

    /* create the node */
    auto const& tt = ntk.node_function( n );
    auto f = res.create_node( children, tt );

    /* add the node in the data structure */
    old2new[index][0] = f;
    if ( node_match[index].map_refs[1] )
    {
      old2new[index][1] = res.create_not( f );
      res.add_binding( res.get_node( old2new[index][1] ), lib_inv_id );
    }

    if constexpr ( has_has_binding_v<Ntk> )
    {
      if ( ntk.has_binding( n ) )
        res.add_binding( res.get_node( f ), ntk.get_binding_index( n ) );
    }
  }

  void clone_box2( cell_view<block_network>& res, klut_map& old2new, uint32_t index, std::vector<uint32_t> const& genlib_to_cell )
  {
    node<Ntk> n = ntk.index_to_node( index );
    std::vector<signal<block_network>> children;

    ntk.foreach_fanin( n, [&]( auto const& f ) {
      children.push_back( old2new[ntk.get_node( f )][ntk.is_complemented( f ) ? 1 : 0] );
    } );

    /* check if multi-output */
    std::vector<standard_cell> const& lib = res.get_library();
    if constexpr ( has_has_binding_v<Ntk> )
    {
      bool is_multioutput = false;
      if ( ntk.has_binding( n ) )
      {
        uint32_t cell_id = genlib_to_cell.at( ntk.get_binding_index( n ) );
        if ( lib.at( cell_id ).gates.size() > 1 )
          is_multioutput = true;
      }

      /* create the multioutput node (partially dangling) */
      if ( is_multioutput )
      {
        standard_cell const& cell = lib.at( genlib_to_cell.at( ntk.get_binding_index( n ) ) );
        std::vector<kitty::dynamic_truth_table> functions;
        for ( auto const& g : cell.gates )
        {
          functions.push_back( g.function );
        }

        auto f = res.create_node( children, functions );

        /* find and connect the correct pin */
        for ( auto const& g : cell.gates )
        {
          if ( g.id == cell.id )
            break;
          res.next_output_pin( f );
        }

        old2new[index][0] = f;
        res.add_cell( res.get_node( f ), cell.id );
        if ( node_match[index].map_refs[1] )
        {
          old2new[index][1] = res.create_not( f );
          res.add_cell( res.get_node( old2new[index][1] ), genlib_to_cell.at( lib_inv_id ) );
        }
        return;
      }
    }

    /* create the single-output node */
    auto const& tt = ntk.node_function( n );
    auto f = res.create_node( children, tt );

    /* add the node in the data structure */
    old2new[index][0] = f;
    if ( node_match[index].map_refs[1] )
    {
      old2new[index][1] = res.create_not( f );
      res.add_cell( res.get_node( old2new[index][1] ), genlib_to_cell.at( lib_inv_id ) );
    }

    if constexpr ( has_has_binding_v<Ntk> )
    {
      if ( ntk.has_binding( n ) )
        res.add_cell( res.get_node( f ), genlib_to_cell.at( ntk.get_binding_index( n ) ) );
    }
  }
#pragma endregion

#pragma region Cuts and matching utils
  void compute_cut_data( cut_t& cut, node<Ntk> const& n )
  {
    cut->delay = std::numeric_limits<float>::max();
    cut->flow = std::numeric_limits<float>::max();
    cut->ignore = false;

    if ( cut.size() > NInputs || cut.size() > 6 )
    {
      /* Ignore cuts too big to be mapped using the library */
      cut->ignore = true;
      return;
    }

    const auto tt = cut->function;
    const kitty::static_truth_table<6> fe = kitty::extend_to<6>( tt );
    auto fe_canon = fe;

    uint16_t negations_pos = 0;
    uint16_t negations_neg = 0;

    /* match positive polarity */
    if constexpr ( Configuration == classification_type::p_configurations )
    {
      auto canon = kitty::exact_n_canonization_support( fe, cut.size() );
      fe_canon = std::get<0>( canon );
      negations_pos = std::get<1>( canon );
    }

    auto const supergates_pos = library.get_supergates( fe_canon );

    /* match negative polarity */
    if constexpr ( Configuration == classification_type::p_configurations )
    {
      auto canon = kitty::exact_n_canonization_support( ~fe, cut.size() );
      fe_canon = std::get<0>( canon );
      negations_neg = std::get<1>( canon );
    }
    else
    {
      fe_canon = ~fe;
    }

    auto const supergates_neg = library.get_supergates( fe_canon );

    if ( supergates_pos != nullptr || supergates_neg != nullptr )
    {
      cut->supergates = { supergates_pos, supergates_neg };
      cut->negations = { negations_pos, negations_neg };
    }
    else
    {
      /* Ignore not matched cuts */
      cut->ignore = true;
      return;
    }

    /* compute cut cost based on LUT area */
    recompute_cut_data( cut, n );
  }

  void compute_cut_data_structural( cut_t& cut, node<Ntk> const& n )
  {
    cut->delay = std::numeric_limits<float>::max();
    cut->flow = std::numeric_limits<float>::max();
    cut->ignore = false;

    assert( cut.size() <= NInputs );

    const auto supergates_pos = library.get_supergates_pattern( cut->pattern_index, false );
    const auto supergates_neg = library.get_supergates_pattern( cut->pattern_index, true );

    if ( supergates_pos != nullptr || supergates_neg != nullptr )
    {
      cut->supergates = { supergates_pos, supergates_neg };
    }
    else
    {
      /* Ignore not matched cuts */
      cut->ignore = true;
      return;
    }

    /* compute cut cost based on LUT area */
    recompute_cut_data( cut, n );
  }

  void recompute_cut_data( cut_t& cut, node<Ntk> const& n )
  {
    /* compute cut cost based on LUT area */
    uint32_t best_arrival = 0;
    float best_area_flow = cut.size() > 1 ? cut.size() : 0;

    for ( auto leaf : cut )
    {
      const auto& best_leaf_cut = cuts[leaf][0];
      best_arrival = std::max( best_arrival, best_leaf_cut->delay );
      best_area_flow += best_leaf_cut->flow;
    }

    cut->delay = best_arrival + ( cut.size() > 1 ) ? 1 : 0;
    cut->flow = best_area_flow / ntk.fanout_size( n );
  }

  /* compute positions of leave indices in cut `sub` (subset) with respect to
   * leaves in cut `sup` (super set).
   *
   * Example:
   *   compute_truth_table_support( {1, 3, 6}, {0, 1, 2, 3, 6, 7} ) = {1, 3, 4}
   */
  void compute_truth_table_support( cut_t const& sub, cut_t const& sup, TT& tt )
  {
    size_t j = 0;
    auto itp = sup.begin();
    for ( auto i : sub )
    {
      itp = std::find( itp, sup.end(), i );
      lsupport[j++] = static_cast<uint8_t>( std::distance( sup.begin(), itp ) );
    }

    /* swap variables in the truth table */
    for ( int i = j - 1; i >= 0; --i )
    {
      assert( i <= lsupport[i] );
      kitty::swap_inplace( tt, i, lsupport[i] );
    }
  }

  void add_zero_cut( uint32_t index )
  {
    auto& cut = cuts[index].add_cut( &index, &index ); /* fake iterator for emptyness */
    cut->ignore = true;
    cut->delay = 0;
    cut->flow = 0;
    cut->pattern_index = 0;
    cut->negations[0] = cut->negations[1] = 0;
  }

  void add_unit_cut( uint32_t index )
  {
    auto& cut = cuts[index].add_cut( &index, &index + 1 );

    kitty::create_nth_var( cut->function, 0 );
    cut->ignore = true;
    cut->delay = 0;
    cut->flow = 0;
    cut->pattern_index = 1;
    cut->negations[0] = cut->negations[1] = 0;
  }

  inline void create_structural_cut( cut_t& new_cut, std::vector<cut_t const*> const& vcuts, uint32_t new_pattern, uint32_t pattern_id1, uint32_t pattern_id2 )
  {
    new_cut.set_leaves( *vcuts[0] );
    new_cut.add_leaves( vcuts[1]->begin(), vcuts[1]->end() );
    new_cut->pattern_index = new_pattern;

    /* get the polarity of the leaves of the new cut */
    uint16_t neg_l = 0, neg_r = 0;
    if ( ( *vcuts[0] )->pattern_index == 1 )
    {
      neg_r = static_cast<uint16_t>( pattern_id1 & 1 );
    }
    else
    {
      neg_r = ( *vcuts[0] )->negations[0];
    }
    if ( ( *vcuts[1] )->pattern_index == 1 )
    {
      neg_l = static_cast<uint16_t>( pattern_id2 & 1 );
    }
    else
    {
      neg_l = ( *vcuts[1] )->negations[0];
    }

    new_cut->negations[0] = ( neg_l << vcuts[0]->size() ) | neg_r;
    new_cut->negations[1] = new_cut->negations[0];
  }

  inline bool fast_support_minimization( TT const& tt, cut_t& res )
  {
    uint32_t support = 0u;
    uint32_t support_size = 0u;
    for ( uint32_t i = 0u; i < tt.num_vars(); ++i )
    {
      if ( kitty::has_var( tt, i ) )
      {
        support |= 1u << i;
        ++support_size;
      }
    }

    /* has not minimized support? */
    if ( ( support & ( support + 1u ) ) != 0u )
    {
      return false;
    }

    /* variables not in the support are the most significative */
    if ( support_size != res.size() )
    {
      std::vector<uint32_t> leaves( res.begin(), res.begin() + support_size );
      res.set_leaves( leaves.begin(), leaves.end() );
    }

    return true;
  }

  void compute_truth_table( uint32_t index, fanin_cut_t const& vcuts, uint32_t fanin, cut_t& res )
  {
    for ( uint32_t i = 0; i < fanin; ++i )
    {
      cut_t const* cut = vcuts[i];
      ltruth[i] = ( *cut )->function;
      compute_truth_table_support( *cut, res, ltruth[i] );
    }

    auto tt_res = ntk.compute( ntk.index_to_node( index ), ltruth.begin(), ltruth.begin() + fanin );

    if ( ps.cut_enumeration_ps.minimize_truth_table && !fast_support_minimization( tt_res, res ) )
    {
      const auto support = kitty::min_base_inplace( tt_res );

      std::vector<uint32_t> leaves_before( res.begin(), res.end() );
      std::vector<uint32_t> leaves_after( support.size() );

      auto it_support = support.begin();
      auto it_leaves = leaves_after.begin();
      while ( it_support != support.end() )
      {
        *it_leaves++ = leaves_before[*it_support++];
      }
      res.set_leaves( leaves_after.begin(), leaves_after.end() );
    }

    res->function = tt_res;
  }
#pragma endregion

  template<bool DO_AREA>
  inline bool compare_map( double arrival, double best_arrival, float area_flow, float best_area_flow, uint32_t size, uint32_t best_size )
  {
    if constexpr ( DO_AREA )
    {
      if ( area_flow < best_area_flow - epsilon )
      {
        return true;
      }
      else if ( area_flow > best_area_flow + epsilon )
      {
        return false;
      }
      else if ( arrival < best_arrival - epsilon )
      {
        return true;
      }
      else if ( arrival > best_arrival + epsilon )
      {
        return false;
      }
      return size < best_size;
    }
    else
    {
      if ( arrival < best_arrival - epsilon )
      {
        return true;
      }
      else if ( arrival > best_arrival + epsilon )
      {
        return false;
      }
      else if ( area_flow < best_area_flow - epsilon )
      {
        return true;
      }
      else if ( area_flow > best_area_flow + epsilon )
      {
        return false;
      }
      return size < best_size;
    }
  }

  double compute_switching_power()
  {
    double power = 0.0f;

    for ( auto const& n : topo_order )
    {
      const auto index = ntk.node_to_index( n );
      auto& node_data = node_match[index];

      if ( ntk.is_constant( n ) )
      {
        if ( node_data.best_gate[0] == nullptr && node_data.best_gate[1] == nullptr )
          continue;
      }
      else if ( ntk.is_pi( n ) )
      {
        if ( node_data.map_refs[1] > 0 )
          power += switch_activity[ntk.node_to_index( n )];
        continue;
      }

      /* continue if cut is not in the cover */
      if ( !node_data.map_refs[0] && !node_data.map_refs[1] )
        continue;

      unsigned phase = ( node_data.best_gate[0] != nullptr ) ? 0 : 1;

      if ( node_data.same_match || node_data.map_refs[phase] > 0 )
      {
        power += switch_activity[ntk.node_to_index( n )];

        if ( node_data.same_match && node_data.map_refs[phase ^ 1] > 0 )
          power += switch_activity[ntk.node_to_index( n )];
      }

      phase = phase ^ 1;
      if ( !node_data.same_match && node_data.map_refs[phase] > 0 )
      {
        power += switch_activity[ntk.node_to_index( n )];
      }
    }

    return power;
  }

#pragma region multioutput
  /* Experimental code */
  void compute_multioutput_match()
  {
    stopwatch t( st.time_multioutput );

    if ( library.num_multioutput_gates() == 0 )
      return;

    /* compute cuts: first simple method without proper matching */
    cut_enumeration_params multi_ps;
    multi_ps.minimize_truth_table = false;
    multi_cuts_t multi_cuts = fast_cut_enumeration<Ntk, max_multioutput_cut_size, true, cut_enumeration_emap_multi_cut>( ntk, multi_ps );

    /* cuts leaves classes */
    multi_hash_t multi_cuts_classes;
    multi_cuts_classes.reserve( 2000 );

    /* Multi-output matching */
    multi_enumerate_matches( multi_cuts, multi_cuts_classes );

    multi_single_matches_t multi_node_match_local;
    multi_node_match_local.reserve( multi_cuts_classes.size() );

    multi_compute_matches( multi_cuts, multi_cuts_classes, multi_node_match_local );

    if ( ps.remove_overlapping_multicuts )
      multi_filter_and_match<true>( multi_cuts, multi_node_match_local ); /* it also adds the tuple for node mapping */
    else
      multi_filter_and_match<false>( multi_cuts, multi_node_match_local ); /* it also adds the tuple for node mapping */
  }

  void multi_init_topo_order()
  {
    /* create and initialize a choice view to store the tuples */
    choice_view<Ntk> choice_ntk{ ntk };
    multi_add_choices( choice_ntk );

    ntk.incr_trav_id();
    ntk.incr_trav_id();

    /* add constants and CIs */
    const auto c0 = ntk.get_node( ntk.get_constant( false ) );
    topo_order.push_back( c0 );
    ntk.set_visited( c0, ntk.trav_id() );

    if ( const auto c1 = ntk.get_node( ntk.get_constant( true ) ); ntk.visited( c1 ) != ntk.trav_id() )
    {
      topo_order.push_back( c1 );
      ntk.set_visited( c1, ntk.trav_id() );
    }

    ntk.foreach_ci( [&]( auto const& n ) {
      if ( ntk.visited( n ) != ntk.trav_id() )
      {
        topo_order.push_back( n );
        ntk.set_visited( n, ntk.trav_id() );
      }
    } );

    /* sort topologically */
    ntk.foreach_co( [&]( auto const& f ) {
      if ( ntk.visited( ntk.get_node( f ) ) == ntk.trav_id() )
        return;
      multi_topo_sort_rec( choice_ntk, ntk.get_node( f ) );
    } );
  }

  /* Experimental code resticted to only half adders and full adders */
  void multi_enumerate_matches( multi_cuts_t const& multi_cuts, multi_hash_t& multi_cuts_classes )
  {
    static_assert( max_multioutput_cut_size > 1 && max_multioutput_cut_size < 7 );

    uint32_t counter = 0;
    multi_leaves_set_t leaves = { 0 };

    ntk.foreach_gate( [&]( auto const& n ) {
      uint32_t cut_index = 0;
      for ( auto& cut : multi_cuts.cuts( ntk.node_to_index( n ) ) )
      {
        kitty::static_truth_table<max_multioutput_cut_size> tt = multi_cuts.truth_table( *cut );
        /* reduce support for matching ID */
        uint64_t tt_id = ( cut->size() < 3 ) ? ( tt._bits & 0xF ) : tt._bits;
        uint64_t id = library.get_multi_function_id( tt_id );

        if ( !id )
        {
          ++cut_index;
          continue;
        }

        ( *cut )->data.id = id;

        multi_match_data data;
        data.node_index = ntk.node_to_index( n );
        data.cut_index = cut_index;
        leaves[2] = 0;
        uint32_t i = 0;
        for ( auto l : *cut )
          leaves[i++] = l;

        /* add to hash table */
        multi_cuts_classes[leaves].push_back( data );

        ++cut_index;
      }
    } );
  }

  /* Experimental code */
  void multi_compute_matches( multi_cuts_t const& multi_cuts, multi_hash_t& multi_cuts_classes, multi_single_matches_t& multi_node_match_local )
  {
    ntk.clear_values();

    /* copy set and sort by gate size: improve, too slow */
    std::vector<std::pair<multi_leaves_set_t, multi_output_set_t>> class_list;
    class_list.reserve( multi_cuts_classes.size() );
    for ( auto& it : multi_cuts_classes )
    {
      /* insert multiple occurring cuts */
      if ( it.second.size() > 1 )
        class_list.push_back( it );
    }

    std::sort( class_list.begin(), class_list.end(), [&]( auto const& a, auto const& b ) {
      return a.first[2] > b.first[2];
    } );

    /* combine and match: specific code for 2-output cells */
    for ( auto it : class_list )
    {
      for ( uint32_t i = 0; i < it.second.size() - 1; ++i )
      {
        multi_match_data data_i = it.second[i];
        uint32_t index_i = data_i.node_index;
        uint32_t cut_index_i = data_i.cut_index;
        auto const& cut_i = multi_cuts.cuts( index_i )[cut_index_i];

        for ( uint32_t j = i + 1; j < it.second.size(); ++j )
        {
          multi_match_data data_j = it.second[j];
          uint32_t index_j = data_j.node_index;
          uint32_t cut_index_j = data_j.cut_index;
          auto const& cut_j = multi_cuts.cuts( index_j )[cut_index_j];

          /* not compatible -> TODO: change */
          if ( cut_i->data.id == cut_j->data.id )
            continue;

          /* check compatibility */
          if ( !multi_check_partally_dangling( index_i, index_j, cut_i ) )
            continue;

          multi_node_match_local.push_back( { data_i, data_j } );
        }
      }
    }
  }

  /* Experimental code */
  template<bool OverlapFilter>
  void multi_filter_and_match( multi_cuts_t const& multi_cuts, multi_single_matches_t const& multi_node_match_local )
  {
    multi_cut_set.reserve( multi_node_match_local.size() );
    multi_node_match.reserve( multi_node_match_local.size() );

    ntk.incr_trav_id();

    for ( auto& pair : multi_node_match_local )
    {
      uint32_t index1 = pair[0].node_index;
      uint32_t index2 = pair[1].node_index;
      uint32_t cut_index1 = pair[0].cut_index;
      uint32_t cut_index2 = pair[1].cut_index;
      multi_cut_t const& cut1 = multi_cuts.cuts( index1 )[cut_index1];
      multi_cut_t const& cut2 = multi_cuts.cuts( index2 )[cut_index2];

      assert( index1 < index2 );

      /* remove incompatible multi-output cuts */
      bool is_new = true;
      uint32_t insertion_index = multi_node_match.size();
      if constexpr ( OverlapFilter )
      {
        if ( multi_gate_check_overlapping( index1, index2, cut1 ) )
          continue;
      }
      else
      {
        if ( multi_gate_check_incompatible( index1, index2, is_new, insertion_index ) )
          continue;
        // if ( is_new && multi_gate_check_overlapping( index1, index2, cut1 ) )
        //   continue;
      }

      /* copy cuts */
      cut_t new_cut1, new_cut2;
      new_cut1.set_leaves( cut1.begin(), cut1.end() );
      new_cut2.set_leaves( cut2.begin(), cut2.end() );
      new_cut1->function = kitty::extend_to<6>( multi_cuts.truth_table( cut1 ) );
      new_cut2->function = kitty::extend_to<6>( multi_cuts.truth_table( cut2 ) );

      /* Multi-output Boolean matching, continue if no match */
      std::array<cut_t, max_multioutput_output_size> cut_pair = { new_cut1, new_cut2 };
      if ( !multi_compute_cut_data( cut_pair ) )
        continue;

      /* mark multioutput gate */
      if constexpr ( OverlapFilter )
      {
        multi_gate_mark_visited( index1, index2, cut1 );
        node_tuple_match[index1].has_info = 1;
        node_tuple_match[index1].lowest_index = 1;
        node_tuple_match[index1].index = multi_node_match.size();
        node_tuple_match[index2].has_info = 1;
        node_tuple_match[index2].highest_index = 1;
        node_tuple_match[index2].index = multi_node_match.size();
      }
      else
      {
        // multi_gate_mark_visited( index1, index2, cut1 );
        multi_gate_mark_compatibility( index1, index2, insertion_index );
      }

      /* add cut */
      multi_cut_set.push_back( cut_pair );

      /* re-index data */
      multi_match_data new_data1, new_data2;
      new_data1.node_index = index1;
      new_data1.cut_index = multi_cut_set.size() - 1;
      new_data2.node_index = index2;
      new_data2.cut_index = multi_cut_set.size() - 1;
      multi_match_t p = { new_data1, new_data2 };

      /* add cuts to the correct bucket */
      if ( is_new )
      {
        multi_node_match.push_back( { p } );
      }
      else
      {
        multi_node_match[insertion_index].push_back( p );
      }
    }
  }

  bool multi_compute_cut_data( std::array<cut_t, max_multioutput_output_size>& cut_tuple )
  {
    std::array<kitty::static_truth_table<6>, max_multioutput_output_size> tts;
    std::array<kitty::static_truth_table<6>, max_multioutput_output_size> tts_order;
    std::array<size_t, max_multioutput_output_size> order = {};
    std::array<uint16_t, max_multioutput_output_size> phase = { 0 };
    std::array<uint8_t, max_multioutput_output_size> phase_order;

    std::iota( order.begin(), order.end(), 0 );

    for ( auto i = 0; i < max_multioutput_output_size; ++i )
    {
      tts[i] = kitty::extend_to<6>( cut_tuple[i]->function );
      if ( ( tts[i]._bits & 1 ) == 1 )
      {
        tts[i] = ~tts[i];
        phase[i] = 1;
      }
    }

    std::sort( order.begin(), order.end(), [&]( size_t a, size_t b ) {
      return tts[a] < tts[b];
    } );

    std::transform( order.begin(), order.end(), tts_order.begin(), [&]( size_t a ) {
      return tts[a];
    } );

    std::transform( order.begin(), order.end(), phase_order.begin(), [&]( uint8_t a ) {
      return phase[a];
    } );

    auto const multigates_match = library.get_multi_supergates( tts_order );

    /* Ignore not matched cuts */
    if ( multigates_match == nullptr )
      return false;

    /* add cut matches */
    for ( auto i = 0; i < max_multioutput_output_size; ++i )
    {
      cut_tuple[order[i]]->supergates[0] = nullptr;
      cut_tuple[order[i]]->supergates[1] = nullptr;
      cut_tuple[order[i]]->ignore = false;
      std::vector<supergate<NInputs>> const* multigate = &( ( *multigates_match )[i] );
      cut_tuple[order[i]]->supergates[phase_order[i]] = multigate;
    }

    return true;
  }

  inline bool multi_check_partally_dangling( uint32_t index1, uint32_t index2, multi_cut_t const& cut1 )
  {
    bool valid = true;

    /* check containment of cut1 in cut2 and viceversa */
    if ( index1 > index2 )
    {
      std::swap( index1, index2 );
    }

    ntk.foreach_fanin( ntk.index_to_node( index2 ), [&]( auto const& f ) {
      auto g = ntk.get_node( f );
      if ( ntk.node_to_index( g ) == index1 && ntk.fanout_size( g ) == 1 )
      {
        valid = false;
      }
      return valid;
    } );

    if ( !valid )
      return false;

    if ( !is_contained_mffc( ntk.index_to_node( index2 ), ntk.index_to_node( index1 ), cut1 ) )
      return false;

    return true;
  }

  inline bool multi_gate_check_overlapping( uint32_t index1, uint32_t index2, multi_cut_t const& cut )
  {
    bool contained = false;

    /* mark leaves */
    for ( auto leaf : cut )
    {
      ntk.incr_value( ntk.index_to_node( leaf ) );
    }

    contained = multi_mark_visited_rec<false>( ntk.index_to_node( index1 ) );
    contained |= multi_mark_visited_rec<false>( ntk.index_to_node( index2 ) );

    /* unmark leaves */
    for ( auto leaf : cut )
    {
      ntk.decr_value( ntk.index_to_node( leaf ) );
    }

    return contained;
  }

  inline bool multi_gate_check_incompatible( uint32_t index1, uint32_t index2, bool& is_new, uint32_t& data_index )
  {
    /* check cut assigned cut outputs, specialized code for 2 outputs */
    if ( !node_tuple_match[index1].has_info && !node_tuple_match[index2].has_info )
      return false;

    if ( node_tuple_match[index1].has_info && node_tuple_match[index2].has_info )
    {
      uint32_t current_assignment = node_tuple_match[index1].index;
      if ( current_assignment != node_tuple_match[index2].index )
        return true;
      is_new = false;
      data_index = current_assignment;
      return false;
    }

    return true;
  }

  inline void multi_gate_mark_compatibility( uint32_t index1, uint32_t index2, uint32_t mark_value )
  {
    node_tuple_match[index1].has_info = 1;
    node_tuple_match[index1].lowest_index = 1;
    node_tuple_match[index1].index = mark_value;
    node_tuple_match[index2].has_info = 1;
    node_tuple_match[index2].highest_index = 1;
    node_tuple_match[index2].index = mark_value;
  }

  inline void multi_gate_mark_visited( uint32_t index1, uint32_t index2, multi_cut_t const& cut )
  {
    /* mark leaves */
    for ( auto leaf : cut )
    {
      ntk.incr_value( ntk.index_to_node( leaf ) );
    }

    /* mark */
    multi_mark_visited_rec<true>( ntk.index_to_node( index1 ) );
    multi_mark_visited_rec<true>( ntk.index_to_node( index2 ) );

    /* unmark leaves */
    for ( auto leaf : cut )
    {
      ntk.decr_value( ntk.index_to_node( leaf ) );
    }
  }

  template<bool MARK>
  bool multi_mark_visited_rec( node<Ntk> const& n )
  {
    /* leaf */
    if ( ntk.value( n ) )
      return false;

    /* already visited */
    if ( ntk.visited( n ) == ntk.trav_id() )
      return true;

    if constexpr ( MARK )
    {
      ntk.set_visited( n, ntk.trav_id() );
    }

    bool contained = false;
    ntk.foreach_fanin( n, [&]( auto const& f ) {
      contained |= multi_mark_visited_rec<MARK>( ntk.get_node( f ) );

      if constexpr ( !MARK )
      {
        if ( contained )
          return false;
      }

      return true;
    } );

    return contained;
  }

  bool is_contained_mffc( node<Ntk> root, node<Ntk> n, multi_cut_t const& cut )
  {
    /* reference cut leaves */
    for ( auto leaf : cut )
    {
      ntk.incr_value( ntk.index_to_node( leaf ) );
    }

    bool valid = true;
    tmp_visited.clear();
    dereference_node_rec( root );

    if ( ntk.fanout_size( n ) == 0 )
      valid = false;

    for ( uint64_t g : tmp_visited )
      ntk.incr_fanout_size( ntk.index_to_node( g ) );

    /* dereference leaves */
    for ( auto leaf : cut )
    {
      ntk.decr_value( ntk.index_to_node( leaf ) );
    }

    return valid;
  }

  void dereference_node_rec( node<Ntk> const& n )
  {
    /* leaf */
    if ( ntk.value( n ) )
      return;

    ntk.foreach_fanin( n, [&]( auto const& f ) {
      node<Ntk> g = ntk.get_node( f );
      if ( ntk.decr_fanout_size( g ) == 0 )
      {
        dereference_node_rec( g );
      }
      tmp_visited.push_back( ntk.node_to_index( g ) );
    } );
  }

  void multi_add_choices( choice_view<Ntk>& choice_ntk )
  {
    for ( auto& field : multi_node_match )
    {
      auto& pair = field.front();
      uint32_t index1 = pair[0].node_index;
      uint32_t index2 = pair[1].node_index;
      uint32_t cut_index1 = pair[0].cut_index;
      cut_t const& cut = multi_cut_set[cut_index1][0];

      /* don't add choice if in TFI, set TFI bit */
      if ( multi_is_in_tfi( ntk.index_to_node( index2 ), ntk.index_to_node( index1 ), cut ) )
      {
        /* if there is a path of length > 1 linking node 1 and 2, save as TFI node */
        uint32_t in_tfi = multi_is_in_direct_tfi( ntk.index_to_node( index2 ), ntk.index_to_node( index1 ) ) ? 0 : 1;
        for ( auto& match : field )
          match[0].in_tfi = in_tfi;
        /* add a TFI dependency */
        ntk.set_value( ntk.index_to_node( index1 ), index2 );
        // multi_set_tfi_dependency( ntk.index_to_node( index2 ), ntk.index_to_node( index1 ), cut );
        continue;
      }

      choice_ntk.add_choice( ntk.index_to_node( index1 ), ntk.index_to_node( index2 ) );

      assert( choice_ntk.count_choices( ntk.index_to_node( index1 ) ) == 2 );
    }
  }

  bool multi_topo_sort_rec( choice_view<Ntk>& choice_ntk, node<Ntk> const& n )
  {
    /* is permanently marked? */
    if ( ntk.visited( n ) == ntk.trav_id() )
      return true;

    /* loop detected: backtrack to remove the cause */
    if ( ntk.visited( n ) == ntk.trav_id() - 1 )
      return false;

    /* get the representative (smallest index) */
    node<Ntk> repr = choice_ntk.get_choice_representative( n );

    /* loop detected: backtrack to remove the cause */
    if ( ntk.visited( repr ) == ntk.trav_id() - 1 )
      return false;

    /* solve the TFI dependency first */
    node<Ntk> dependency_node = ntk.index_to_node( ntk.value( n ) );
    if ( dependency_node > 0 && ntk.visited( dependency_node ) != ntk.trav_id() - 1 )
    {
      if ( !multi_topo_sort_rec( choice_ntk, dependency_node ) )
        return false;
      assert( ntk.visited( n ) == ntk.trav_id() );
      return true;
    }

    /* for all the choices */
    uint32_t i = 0;
    bool check = true;
    choice_ntk.foreach_choice( repr, [&]( auto const& g ) {
      /* ensure that the node is not visited or temporarily marked */
      assert( ntk.visited( g ) != ntk.trav_id() );
      assert( ntk.visited( g ) != ntk.trav_id() - 1 );

      /* mark node temporarily */
      ntk.set_visited( g, ntk.trav_id() - 1 );

      /* mark children */
      ntk.foreach_fanin( g, [&]( auto const& f ) {
        check = multi_topo_sort_rec( choice_ntk, ntk.get_node( f ) );
        return check;
      } );

      /* cycle detected: backtrack to the last choice jump */
      if ( !check )
      {
        /* revert visited */
        ntk.set_visited( g, ntk.trav_id() - 2 );
        if ( i > 0 && n == repr )
        {
          /* fix cycle: remove multi-output match */
          choice_ntk.foreach_choice( repr, [&]( auto const& p ) {
            node_tuple_match[ntk.node_to_index( p )].data = 0;
            return true;
          } );
          choice_ntk.remove_choice( g );
          check = true;
        }
        return false;
      }

      ++i;
      return true;
    } );

    if ( !check )
    {
      return false;
    }

    choice_ntk.foreach_choice( repr, [&]( auto const& g ) {
      /* ensure that the node is not visited */
      assert( ntk.visited( g ) != ntk.trav_id() );

      /* mark node n permanently */
      ntk.set_visited( g, ntk.trav_id() );

      /* visit node */
      topo_order.push_back( g );

      return true;
    } );

    return true;
  }

  inline bool multi_is_in_tfi( node<Ntk> const& root, node<Ntk> const& n, cut_t const& cut )
  {
    /* reference cut leaves */
    for ( auto leaf : cut )
    {
      ntk.incr_value( ntk.index_to_node( leaf ) );
    }

    ntk.incr_trav_id();
    multi_mark_visited_rec<true>( root );
    bool contained = ntk.visited( n ) == ntk.trav_id();

    /* dereference leaves */
    for ( auto leaf : cut )
    {
      ntk.decr_value( ntk.index_to_node( leaf ) );
    }

    return contained;
  }

  inline bool multi_is_in_direct_tfi( node<Ntk> const& root, node<Ntk> const& n )
  {
    bool contained = false;

    ntk.foreach_fanin( root, [&]( auto const& f ) {
      if ( ntk.get_node( f ) == n )
        contained = true;
    } );

    return contained;
  }

  inline void multi_set_tfi_dependency( node<Ntk> const& root, node<Ntk> const& n, cut_t const& cut )
  {
    /* reference cut leaves */
    for ( auto leaf : cut )
    {
      ntk.incr_value( ntk.index_to_node( leaf ) );
    }

    ntk.incr_trav_id();

    /* add a TFI dependencies */
    ntk.set_value( n, ntk.node_to_index( root ) );
    ntk.set_visited( n, ntk.trav_id() );
    multi_set_tfi_dependency_rec( root, ntk.node_to_index( root ) );

    /* reset root's dependency info */
    ntk.set_value( root, 0 );

    /* dereference leaves */
    for ( auto leaf : cut )
    {
      ntk.decr_value( ntk.index_to_node( leaf ) );
    }
  }

  void multi_set_tfi_dependency_rec( node<Ntk> const& n, uint32_t const dependency_info )
  {
    /* leaf */
    if ( ntk.value( n ) )
      return;

    /* already visited */
    if ( ntk.visited( n ) == ntk.trav_id() )
      return;

    ntk.set_visited( n, ntk.trav_id() );
    ntk.set_value( n, dependency_info );

    ntk.foreach_fanin( n, [&]( auto const& f ) {
      multi_set_tfi_dependency_rec( ntk.get_node( f ), dependency_info );
    } );
  }
#pragma endregion

private:
  Ntk const& ntk;
  tech_library<NInputs, Configuration> const& library;
  emap_params const& ps;
  emap_stats& st;

  uint32_t iteration{ 0 }; /* current mapping iteration */
  double delay{ 0.0f };    /* current delay of the mapping */
  double area{ 0.0f };     /* current area of the mapping */
  uint32_t inv{ 0 };       /* current inverter count */

  /* lib inverter info */
  float lib_inv_area;
  float lib_inv_delay;
  uint32_t lib_inv_id;

  /* lib buffer info */
  float lib_buf_area;
  float lib_buf_delay;
  uint32_t lib_buf_id;

  std::vector<node<Ntk>> topo_order;
  node_match_t node_match;
  std::vector<multioutput_info> node_tuple_match;
  std::vector<float> switch_activity;
  std::vector<uint64_t> tmp_visited;

  /* cut computation */
  std::vector<cut_set_t> cuts; /* compressed representation of cuts */
  cut_merge_t lcuts;           /* cut merger container */
  cut_set_t temp_cuts;         /* temporary cut set container */
  truth_compute_t ltruth;      /* truth table merger container */
  support_t lsupport;          /* support merger container */
  uint32_t cuts_total{ 0 };    /* current computed cuts */

  /* multi-output matching */
  multi_cut_set_t multi_cut_set;    /* set of multi-output cuts */
  multi_matches_t multi_node_match; /* matched multi-output gates */

  time_point time_begin;
};

} /* namespace detail */

/*! \brief Technology mapping.
 *
 * This function implements a technology mapping algorithm.
 *
 * The function takes the size of the cuts in the template parameter `CutSize`.
 *
 * The function returns a block network that supports multi-output cells.
 *
 * The novelties of this mapper are contained in 2 publications:
 * - A. Tempia Calvino and G. De Micheli, "Technology Mapping Using Multi-Output Library Cells," ICCAD, 2023.
 * - G. Radi, A. Tempia Calvino, and G. De Micheli, "In Medio Stat Virtus: Combining Boolean and Pattern Matching," ASP-DAC, 2024.
 *
 * **Required network functions:**
 * - `size`
 * - `is_pi`
 * - `is_constant`
 * - `node_to_index`
 * - `index_to_node`
 * - `get_node`
 * - `foreach_po`
 * - `foreach_node`
 * - `fanout_size`
 *
 * \param ntk Network
 * \param library Technology library
 * \param ps Mapping params
 * \param pst Mapping statistics
 *
 */
template<unsigned CutSize = 6u, class Ntk, unsigned NInputs, classification_type Configuration>
cell_view<block_network> emap( Ntk const& ntk, tech_library<NInputs, Configuration> const& library, emap_params const& ps = {}, emap_stats* pst = nullptr )
{
  static_assert( is_network_type_v<Ntk>, "Ntk is not a network type" );
  static_assert( has_size_v<Ntk>, "Ntk does not implement the size method" );
  static_assert( has_is_pi_v<Ntk>, "Ntk does not implement the is_pi method" );
  static_assert( has_is_constant_v<Ntk>, "Ntk does not implement the is_constant method" );
  static_assert( has_node_to_index_v<Ntk>, "Ntk does not implement the node_to_index method" );
  static_assert( has_index_to_node_v<Ntk>, "Ntk does not implement the index_to_node method" );
  static_assert( has_get_node_v<Ntk>, "Ntk does not implement the get_node method" );
  static_assert( has_foreach_po_v<Ntk>, "Ntk does not implement the foreach_po method" );
  static_assert( has_foreach_node_v<Ntk>, "Ntk does not implement the foreach_node method" );
  static_assert( has_fanout_size_v<Ntk>, "Ntk does not implement the fanout_size method" );

  emap_stats st;
  detail::emap_impl<Ntk, CutSize, NInputs, Configuration> p( ntk, library, ps, st );
  auto res = p.run_block();

  if ( ps.verbose && !st.mapping_error )
  {
    st.report();
  }

  if ( pst )
  {
    *pst = st;
  }
  return res;
}

/*! \brief Technology mapping.
 *
 * This function implements a technology mapping algorithm.
 *
 * The function takes the size of the cuts in the template parameter `CutSize`.
 *
 * The function returns a k-LUT network. Each LUT abstacts a gate of the technology library.
 *
 * The novelties of this mapper are contained in 2 publications:
 * - A. Tempia Calvino and G. De Micheli, "Technology Mapping Using Multi-Output Library Cells," ICCAD, 2023.
 * - G. Radi, A. Tempia Calvino, and G. De Micheli, "In Medio Stat Virtus: Combining Boolean and Pattern Matching," ASP-DAC, 2024.
 *
 * **Required network functions:**
 * - `size`
 * - `is_pi`
 * - `is_constant`
 * - `node_to_index`
 * - `index_to_node`
 * - `get_node`
 * - `foreach_po`
 * - `foreach_node`
 * - `fanout_size`
 *
 * \param ntk Network
 * \param library Technology library
 * \param ps Mapping params
 * \param pst Mapping statistics
 *
 */
template<unsigned CutSize = 6u, class Ntk, unsigned NInputs, classification_type Configuration>
binding_view<klut_network> emap_klut( Ntk const& ntk, tech_library<NInputs, Configuration> const& library, emap_params const& ps = {}, emap_stats* pst = nullptr )
{
  static_assert( is_network_type_v<Ntk>, "Ntk is not a network type" );
  static_assert( has_size_v<Ntk>, "Ntk does not implement the size method" );
  static_assert( has_is_pi_v<Ntk>, "Ntk does not implement the is_pi method" );
  static_assert( has_is_constant_v<Ntk>, "Ntk does not implement the is_constant method" );
  static_assert( has_node_to_index_v<Ntk>, "Ntk does not implement the node_to_index method" );
  static_assert( has_index_to_node_v<Ntk>, "Ntk does not implement the index_to_node method" );
  static_assert( has_get_node_v<Ntk>, "Ntk does not implement the get_node method" );
  static_assert( has_foreach_po_v<Ntk>, "Ntk does not implement the foreach_po method" );
  static_assert( has_foreach_node_v<Ntk>, "Ntk does not implement the foreach_node method" );
  static_assert( has_fanout_size_v<Ntk>, "Ntk does not implement the fanout_size method" );

  emap_stats st;
  detail::emap_impl<Ntk, CutSize, NInputs, Configuration> p( ntk, library, ps, st );
  auto res = p.run_klut();

  if ( ps.verbose && !st.mapping_error )
  {
    st.report();
  }

  if ( pst )
  {
    *pst = st;
  }
  return res;
}

/*! \brief Technology node mapping.
 *
 * This function implements a simple technology mapping algorithm.
 * The algorithm maps each node to the best implementation in the technology library.
 *
 * **Required network functions:**
 * - `size`
 * - `is_pi`
 * - `is_constant`
 * - `node_to_index`
 * - `index_to_node`
 * - `get_node`
 * - `foreach_po`
 * - `foreach_node`
 * - `fanout_size`
 * - `has_binding`
 *
 * \param ntk Network
 * \param library Technology library
 * \param ps Mapping params
 * \param pst Mapping statistics
 *
 */
template<unsigned CutSize = 6u, class Ntk, unsigned NInputs, classification_type Configuration>
binding_view<klut_network> emap_node_map( Ntk const& ntk, tech_library<NInputs, Configuration> const& library, emap_params const& ps = {}, emap_stats* pst = nullptr )
{
  static_assert( is_network_type_v<Ntk>, "Ntk is not a network type" );
  static_assert( has_size_v<Ntk>, "Ntk does not implement the size method" );
  static_assert( has_is_pi_v<Ntk>, "Ntk does not implement the is_pi method" );
  static_assert( has_is_constant_v<Ntk>, "Ntk does not implement the is_constant method" );
  static_assert( has_node_to_index_v<Ntk>, "Ntk does not implement the node_to_index method" );
  static_assert( has_index_to_node_v<Ntk>, "Ntk does not implement the index_to_node method" );
  static_assert( has_get_node_v<Ntk>, "Ntk does not implement the get_node method" );
  static_assert( has_foreach_po_v<Ntk>, "Ntk does not implement the foreach_po method" );
  static_assert( has_foreach_node_v<Ntk>, "Ntk does not implement the foreach_node method" );
  static_assert( has_has_binding_v<Ntk>, "Ntk does not implement the has_binding method" );

  emap_stats st;
  detail::emap_impl<Ntk, CutSize, NInputs, Configuration> p( ntk, library, ps, st );
  auto res = p.run_node_map();

  if ( ps.verbose && !st.mapping_error )
  {
    st.report();
  }

  if ( pst )
  {
    *pst = st;
  }
  return res;
}

/*! \brief Technology node mapping.
 *
 * This function implements a simple technology mapping algorithm.
 * The algorithm maps each node to the first implementation in the technology library.
 *
 * The input must be a binding_view with the gates correctly loaded.
 *
 * **Required network functions:**
 * - `size`
 * - `is_pi`
 * - `is_constant`
 * - `node_to_index`
 * - `index_to_node`
 * - `get_node`
 * - `foreach_po`
 * - `foreach_node`
 * - `fanout_size`
 * - `has_binding`
 *
 * \param ntk Network
 *
 */
template<class Ntk>
void emap_load_mapping( Ntk& ntk )
{
  static_assert( is_network_type_v<Ntk>, "Ntk is not a network type" );
  static_assert( has_size_v<Ntk>, "Ntk does not implement the size method" );
  static_assert( has_is_pi_v<Ntk>, "Ntk does not implement the is_pi method" );
  static_assert( has_is_constant_v<Ntk>, "Ntk does not implement the is_constant method" );
  static_assert( has_node_to_index_v<Ntk>, "Ntk does not implement the node_to_index method" );
  static_assert( has_index_to_node_v<Ntk>, "Ntk does not implement the index_to_node method" );
  static_assert( has_get_node_v<Ntk>, "Ntk does not implement the get_node method" );
  static_assert( has_foreach_po_v<Ntk>, "Ntk does not implement the foreach_po method" );
  static_assert( has_foreach_node_v<Ntk>, "Ntk does not implement the foreach_node method" );
  static_assert( has_has_binding_v<Ntk>, "Ntk does not implement the has_binding method" );

  /* build the library map */
  using lib_t = std::unordered_map<kitty::dynamic_truth_table, uint32_t, kitty::hash<kitty::dynamic_truth_table>>;
  lib_t tt_to_gate;

  for ( auto const& g : ntk.get_library() )
  {
    tt_to_gate[g.function] = g.id;
  }

  ntk.foreach_gate( [&]( auto const& n ) {
    if ( auto it = tt_to_gate.find( ntk.node_function( n ) ); it != tt_to_gate.end() )
    {
      ntk.add_binding( n, it->second );
    }
    else
    {
      std::cout << fmt::format( "[e] node mapping for node {} failed: no match in the tech library\n", ntk.node_to_index( n ) );
    }
  } );
}

} /* namespace mockturtle */<|MERGE_RESOLUTION|>--- conflicted
+++ resolved
@@ -927,7 +927,7 @@
 
     auto [res, old2new] = initialize_map_network();
 
-    /* multi-output support is currently not implemented */
+    /* [i] multi-output support is currently not implemented */
 
     /* compute and save topological order */
     init_topo_order();
@@ -1094,10 +1094,7 @@
       node_data.flows[0] = node_data.flows[1] = 0.0f;
       node_data.best_alternative[0].flow = node_data.best_alternative[1].flow = 0.0f;
       node_data.arrival[0] = node_data.arrival[1] = 0.0f;
-<<<<<<< HEAD
       node_data.best_alternative[0].arrival = node_data.best_alternative[1].arrival = 0.0f;
-=======
->>>>>>> 2e341528
       /* skip if cuts have been computed before */
       if ( cuts[index].size() == 0 )
       {
@@ -1109,17 +1106,10 @@
     else if ( ntk.is_pi( n ) )
     {
       node_data.flows[0] = 0.0f;
-<<<<<<< HEAD
       node_data.best_alternative[0].flow = 0.0f;
       /* PIs have the negative phase implemented with an inverter */
       node_data.flows[1] = lib_inv_area / node_data.est_refs[1];
       node_data.best_alternative[1].flow = lib_inv_area / node_data.est_refs[1];
-=======
-      node_data.arrival[0] = 0.0f;
-      /* PIs have the negative phase implemented with an inverter */
-      node_data.flows[1] = lib_inv_area / node_data.est_refs[1];
-      node_data.arrival[1] = lib_inv_delay;
->>>>>>> 2e341528
       /* skip if cuts have been computed before */
       if ( cuts[index].size() == 0 )
       {
@@ -1136,10 +1126,6 @@
     {
       if ( ntk.is_dont_touch( n ) )
       {
-<<<<<<< HEAD
-=======
-        
->>>>>>> 2e341528
         warning_box |= initialize_box( n );
         return false;
       }
@@ -1530,15 +1516,8 @@
       {
         /* all terminals have flow 0 */
         node_data.flows[0] = 0.0f;
-<<<<<<< HEAD
         /* PIs have the negative phase implemented with an inverter */
         node_data.flows[1] = lib_inv_area / node_data.est_refs[1];
-=======
-        node_data.arrival[0] = 0.0f;
-        /* PIs have the negative phase implemented with an inverter */
-        node_data.flows[1] = lib_inv_area / node_data.est_refs[1];
-        node_data.arrival[1] = lib_inv_delay;
->>>>>>> 2e341528
         add_unit_cut( index );
         continue;
       }
@@ -1624,10 +1603,7 @@
       if ( ntk.is_pi( n ) )
       {
         node_match[index].flows[1] = lib_inv_area / node_match[index].est_refs[1];
-<<<<<<< HEAD
         node_match[index].best_alternative[1].flow = lib_inv_area / node_match[index].est_refs[1];
-=======
->>>>>>> 2e341528
         continue;
       }
 
@@ -1697,86 +1673,6 @@
   template<bool SwitchActivity>
   bool compute_mapping_exact_reversed()
   {
-<<<<<<< HEAD
-=======
-    for ( auto const& n : topo_order )
-    {
-      if ( ntk.is_constant( n ) || ntk.is_pi( n ) )
-        continue;
-
-      /* don't touch box */
-      if constexpr ( has_is_dont_touch_v<Ntk> )
-      {
-        if ( ntk.is_dont_touch( n ) )
-        {
-          if constexpr ( has_has_binding_v<Ntk> )
-          {
-            propagate_data_forward_white_box( n );
-          }
-          continue;
-        }
-      }
-
-      auto index = ntk.node_to_index( n );
-      auto& node_data = node_match[index];
-
-      /* recursively deselect the best cut shared between
-       * the two phases if in use in the cover */
-      if ( node_data.same_match && ( node_data.map_refs[0] || node_data.map_refs[1] ) )
-      {
-        uint8_t use_phase = node_data.best_supergate[0] != nullptr ? 0 : 1;
-        auto const& best_cut = cuts[index][node_data.best_cut[use_phase]];
-        cut_deref<SwitchActivity>( best_cut, n, use_phase );
-      }
-
-      /* match positive phase */
-      match_phase_exact<SwitchActivity>( n, 0u );
-
-      /* match negative phase */
-      match_phase_exact<SwitchActivity>( n, 1u );
-
-      /* try to drop one phase */
-      match_drop_phase<true, true>( n, 0 );
-
-      /* try a multi-output match */
-      if ( ps.map_multioutput && node_tuple_match[index] != UINT32_MAX )
-      {
-        bool multi_success = match_multioutput_exact<SwitchActivity>( n, last_round );
-        if ( multi_success )
-          multi_node_update_exact<SwitchActivity>( n );
-      }
-
-      if ( node_match[index].map_refs[0] )
-        assert( node_match[index].arrival[0] < node_match[index].required[0] + epsilon );
-      if ( node_match[index].map_refs[1] )
-        assert( node_match[index].arrival[1] < node_match[index].required[1] + epsilon );
-    }
-
-    double area_old = area;
-    bool success = set_mapping_refs<true>();
-
-    /* round stats */
-    if ( ps.verbose )
-    {
-      float area_gain = float( ( area_old - area ) / area_old * 100 );
-      std::stringstream stats{};
-      if constexpr ( SwitchActivity )
-        stats << fmt::format( "[i] Switching: Delay = {:>12.2f}  Area = {:>12.2f}  Gain = {:>5.2f} %  Inverters = {:>5}  Time = {:>5.2f}\n", delay, area, area_gain, inv, to_seconds( clock::now() - time_begin ) );
-      else
-        stats << fmt::format( "[i] Area     : Delay = {:>12.2f}  Area = {:>12.2f}  Gain = {:>5.2f} %  Inverters = {:>5}  Time = {:>5.2f}\n", delay, area, area_gain, inv, to_seconds( clock::now() - time_begin ) );
-      st.round_stats.push_back( stats.str() );
-    }
-
-    return success;
-  }
-
-  template<bool SwitchActivity>
-  bool compute_mapping_exact_reversed( bool last_round )
-  {
-    /* this method works in reverse topological order: less nodes to update (faster) */
-    /* instead of propagating arrival times forward, it propagates required times backwards */
-
->>>>>>> 2e341528
     for ( auto it = topo_order.rbegin(); it != topo_order.rend(); ++it )
     {
       if ( ntk.is_constant( *it ) || ntk.is_pi( *it ) )
@@ -2045,12 +1941,7 @@
         {
           if ( iteration < ps.area_flow_rounds )
           {
-<<<<<<< HEAD
             ++node_data.map_refs[use_phase];
-=======
-            // ++node_data.map_refs[use_phase];
-            node_data.map_refs[use_phase] += node_data.map_refs[use_phase ^ 1];
->>>>>>> 2e341528
           }
           area += lib_inv_area;
           ++inv;
@@ -2091,7 +1982,6 @@
     float const coef = 1.0f / ( ( iteration + 1.0f ) * ( iteration + 1.0f ) );
     for ( auto i = 0u; i < ntk.size(); ++i )
     {
-<<<<<<< HEAD
       node_match[i].est_refs[0] = std::max( 1.0f, coef * node_match[i].est_refs[0] + ( 1 - coef ) * node_match[i].map_refs[0] );
       node_match[i].est_refs[1] = std::max( 1.0f, coef * node_match[i].est_refs[1] + ( 1 - coef ) * node_match[i].map_refs[1] );
     }
@@ -2260,10 +2150,6 @@
     {
       node_match[i].est_refs[0] = std::max( 1.0f, coef * node_match[i].est_refs[0] + ( 1 - coef ) * node_match[i].map_refs[0] );
       node_match[i].est_refs[1] = std::max( 1.0f, coef * node_match[i].est_refs[1] + ( 1 - coef ) * node_match[i].map_refs[1] );
-=======
-      node_match[i].est_refs[0] = std::max( 1.0, ( 1.0 * node_match[i].est_refs[0] + 2.0f * node_match[i].map_refs[0] ) / 3.0 );
-      node_match[i].est_refs[1] = std::max( 1.0, ( 1.0 * node_match[i].est_refs[1] + 2.0f * node_match[i].map_refs[1] ) / 3.0 );
->>>>>>> 2e341528
     }
 
     return true;
@@ -2292,12 +2178,7 @@
       {
         if ( iteration < ps.area_flow_rounds )
         {
-<<<<<<< HEAD
           ++node_match[index].map_refs[0];
-=======
-          // ++node_match[index].map_refs[0];
-          node_match[index].map_refs[0] += node_match[index].map_refs[1];
->>>>>>> 2e341528
         }
         area += lib_inv_area;
         ++inv;
@@ -3345,11 +3226,7 @@
         /* compute area flow */
         if ( j == 0 || !node_data.multioutput_match[0] )
         {
-<<<<<<< HEAD
           uint8_t current_phase = node_data.best_gate[0] == nullptr ? 1 : 0;
-=======
-          uint8_t current_phase = node_data.best_supergate[0] == nullptr ? 1 : 0;
->>>>>>> 2e341528
           old_flow_sum += node_data.flows[current_phase];
         }
         uint8_t old_phase = node_data.phase[phase[j]];
@@ -3358,41 +3235,6 @@
         area_flow[j] = gate.area + cut_leaves_flow( cut, n, phase[j] );
         node_data.phase[phase[j]] = old_phase;
 
-<<<<<<< HEAD
-=======
-        /* local evaluation for delay (area flow improvement is approximated) */
-      //   if constexpr ( !DO_AREA )
-      //   {
-      //     /* recompute local area flow of previous matches */
-      //     double mapped_flow = node_data.flows[phase[j]];
-
-      //     if ( node_data.multioutput_match[phase[j]] )
-      //     {
-      //       /* recompute estimation for multi-output gate */
-      //       float k_est = 0;
-      //       for ( auto k = 0; k < max_multioutput_output_size; ++k )
-      //       {
-      //         uint32_t index_k = tuple_data[k].node_index;
-      //         auto used_phase = node_match[index_k].supergate[0] == nullptr ? 1 : 0;
-      //         k_est += node_match[index_k].est_refs[used_phase]; /* TODO: review */
-      //       }
-      //       mapped_flow *= k_est;
-      //     }
-      //     else
-      //     {
-      //       auto used_phase = node_data.supergate[0] == nullptr ? 1 : 0; /* TODO: review */
-      //       mapped_flow *= node_data.est_refs[used_phase];
-      //     }
-
-      //     auto const& mapped_cut = cuts[node_index][node_data.best_cut[phase[j]]];
-      //     if ( !compare_map<DO_AREA>( arrival[j], node_data.arrival[phase[j]], area_flow[j], mapped_flow, cut.size(), mapped_cut.size() ) )
-      //     {
-      //       is_best = false;
-      //       break;
-      //     }
-      //   }
-
->>>>>>> 2e341528
         /* current version may lead to delay increase */
         est_refs[j] = node_data.est_refs[phase[j]];
       }
@@ -3454,11 +3296,7 @@
         node_data.best_cut[mapped_phase] = cut_index[j];
         node_data.phase[mapped_phase] = pin_phase[j];
         node_data.arrival[mapped_phase] = arrival[j] + lib_inv_delay;
-<<<<<<< HEAD
         node_data.area[mapped_phase] = area[j]; /* partial area contribution */
-=======
-        node_data.area[mapped_phase] = area[j];                  /* partial area contribution */
->>>>>>> 2e341528
         node_data.flows[mapped_phase] = flow_sum_neg;
 
         assert( node_data.arrival[mapped_phase] < node_data.required[mapped_phase] + epsilon );
@@ -3502,11 +3340,7 @@
     for ( int j = max_multioutput_output_size - 1; j >= 0; --j )
     {
       uint32_t node_index = tuple_data[j].node_index;
-<<<<<<< HEAD
       uint8_t selected_phase = node_match[node_index].best_gate[0] == nullptr ? 1 : 0;
-=======
-      uint8_t selected_phase = node_match[node_index].best_supergate[0] == nullptr ? 1 : 0;
->>>>>>> 2e341528
 
       if ( node_match[node_index].map_refs[0] || node_match[node_index].map_refs[1] )
       {
@@ -3941,102 +3775,6 @@
 
     return false;
   }
-<<<<<<< HEAD
-=======
-
-  bool remove_unused_multioutput()
-  {
-    /* TODO: update required times */
-    for ( auto it = topo_order.rbegin(); it != topo_order.rend(); ++it )
-    {
-      if ( ntk.is_constant( *it ) || ntk.is_pi( *it ) )
-        continue;
-
-      auto index = ntk.node_to_index( *it );
-
-      /* get used multi-output gates */
-      if ( node_tuple_match[index] == UINT32_MAX )
-        continue;
-
-      if ( node_match[index].same_match && !node_match[index].multioutput_match[0] )
-        continue;
-
-      if ( !node_match[index].same_match && !( node_match[index].multioutput_match[0] || node_match[index].multioutput_match[1] ) )
-        continue;
-
-      /* check if mapped to multi-output with unused outputs */
-      multi_match_t const& tuple_data = multi_node_match[node_tuple_match[index]][0];
-
-      bool used = false;
-      bool unused = false;
-      for ( auto j = 0; j < max_multioutput_output_size; ++j )
-      {
-        uint32_t node_index = tuple_data[j].node_index;
-        auto& node_data = node_match[node_index];
-
-        if ( node_data.best_supergate[0] != nullptr && node_data.multioutput_match[0] )
-        {
-          if ( node_data.map_refs[0] > 0 || ( node_data.same_match && ( node_data.map_refs[0] || node_data.map_refs[1] ) ) )
-            used = true;
-          else
-            unused = true;
-        }
-        else if ( node_data.best_supergate[1] != nullptr && node_data.multioutput_match[1] )
-        {
-          if ( node_data.map_refs[1] > 0 || ( node_data.same_match && ( node_data.map_refs[0] || node_data.map_refs[1] ) ) )
-            used = true;
-          else
-            unused = true;
-        }
-      }
-
-      if ( !used || !unused )
-        continue;
-
-      /* remap connected outputs (reverse topo order)*/
-      for ( int j = max_multioutput_output_size - 1; j >= 0; --j )
-      {
-        uint32_t node_index = tuple_data[j].node_index;
-        auto& node_data = node_match[node_index];
-        auto const n = ntk.index_to_node( node_index );
-
-        if ( !node_data.map_refs[0] && !node_data.map_refs[1] )
-          continue;
-
-        /* recursively deselect the best cut shared between
-         * the two phases if in use in the cover */
-        if ( node_data.same_match )
-        {
-          uint8_t use_phase = node_data.best_supergate[0] != nullptr ? 0 : 1;
-          auto const& best_cut = cuts[node_index][node_data.best_cut[use_phase]];
-          cut_deref<false>( best_cut, n, use_phase );
-        }
-
-        /* match positive phase */
-        match_phase_exact<false>( n, 0u );
-
-        /* match negative phase */
-        match_phase_exact<false>( n, 1u );
-
-        /* try to drop one phase */
-        match_drop_phase<true, true>( n, 0 );
-      }
-    }
-
-    double area_old = area;
-    bool success = set_mapping_refs<true>();
-
-    /* round stats */
-    if ( ps.verbose )
-    {
-      float area_gain = float( ( area_old - area ) / area_old * 100 );
-      std::string stats = fmt::format( "[i] Cleaning : Delay = {:>12.2f}  Area = {:>12.2f}  Gain = {:>5.2f} %  Inverters = {:>5}  Time = {:>5.2f}\n", delay, area, area_gain, inv, to_seconds( clock::now() - time_begin ) );
-      st.round_stats.push_back( stats );
-    }
-
-    return success;
-  }
->>>>>>> 2e341528
 #pragma endregion
 
 #pragma region Mapping utils
