/* mockturtle: C++ logic network library
 * Copyright (C) 2018-2022  EPFL
 *
 * Permission is hereby granted, free of charge, to any person
 * obtaining a copy of this software and associated documentation
 * files (the "Software"), to deal in the Software without
 * restriction, including without limitation the rights to use,
 * copy, modify, merge, publish, distribute, sublicense, and/or sell
 * copies of the Software, and to permit persons to whom the
 * Software is furnished to do so, subject to the following
 * conditions:
 *
 * The above copyright notice and this permission notice shall be
 * included in all copies or substantial portions of the Software.
 *
 * THE SOFTWARE IS PROVIDED "AS IS", WITHOUT WARRANTY OF ANY KIND,
 * EXPRESS OR IMPLIED, INCLUDING BUT NOT LIMITED TO THE WARRANTIES
 * OF MERCHANTABILITY, FITNESS FOR A PARTICULAR PURPOSE AND
 * NONINFRINGEMENT. IN NO EVENT SHALL THE AUTHORS OR COPYRIGHT
 * HOLDERS BE LIABLE FOR ANY CLAIM, DAMAGES OR OTHER LIABILITY,
 * WHETHER IN AN ACTION OF CONTRACT, TORT OR OTHERWISE, ARISING
 * FROM, OUT OF OR IN CONNECTION WITH THE SOFTWARE OR THE USE OR
 * OTHER DEALINGS IN THE SOFTWARE.
 */

/*!
  \file xag.hpp
  \brief Xor-And Graph (XAG) logic network implementation

  \author Alessandro Tempia Calvino
  \author Bruno Schmitt
  \author Eleonora Testa
  \author Hanyu Wang
  \author Heinz Riener
  \author Jinzheng Tu
  \author Mathias Soeken
  \author Max Austin
  \author Siang-Yun (Sonia) Lee
  \author Walter Lau Neto
*/

#pragma once

#include <memory>
#include <optional>
#include <stack>
#include <string>

#include <kitty/dynamic_truth_table.hpp>
#include <kitty/operators.hpp>

#include "../traits.hpp"
#include "../utils/algorithm.hpp"
#include "detail/foreach.hpp"
#include "events.hpp"
#include "storage.hpp"

namespace mockturtle
{

/*! \brief Hash function for XAGs -- the same as for AIGs (from ABC) */
template<class Node>
struct xag_hash
{
  uint64_t operator()( Node const& n ) const
  {
    uint64_t seed = -2011;
    seed += n.children[0].index * 7937;
    seed += n.children[1].index * 2971;
    seed += n.children[0].weight * 911;
    seed += n.children[1].weight * 353;
    return seed;
  }
};

/*! \brief XAG storage container

  XAGs have nodes with fan-in 2.  We split of one bit of the index pointer to
  store a complemented attribute.  Every node has 64-bit of additional data
  used for the following purposes:

  `data[0].h1`: Fan-out size (we use MSB to indicate whether a node is dead)
  `data[0].h2`: Application-specific value
  `data[1].h1`: Visited flag
*/
using xag_storage = storage<regular_node<2, 2, 1>,
                            empty_storage_data,
                            xag_hash<regular_node<2, 2, 1>>>;

class xag_network
{
public:
#pragma region Types and constructors
  static constexpr auto min_fanin_size = 2u;
  static constexpr auto max_fanin_size = 2u;

  using base_type = xag_network;
  using storage = std::shared_ptr<xag_storage>;
  using node = uint64_t;

  struct signal
  {
    signal() = default;

    signal( uint64_t index, uint64_t complement )
        : complement( complement ), index( index )
    {
    }

    explicit signal( uint64_t data )
        : data( data )
    {
    }

    signal( xag_storage::node_type::pointer_type const& p )
        : complement( p.weight ), index( p.index )
    {
    }

    union
    {
      struct
      {
        uint64_t complement : 1;
        uint64_t index : 63;
      };
      uint64_t data;
    };

    signal operator!() const
    {
      return signal( data ^ 1 );
    }

    signal operator+() const
    {
      return { index, 0 };
    }

    signal operator-() const
    {
      return { index, 1 };
    }

    signal operator^( bool complement ) const
    {
      return signal( data ^ ( complement ? 1 : 0 ) );
    }

    bool operator==( signal const& other ) const
    {
      return data == other.data;
    }

    bool operator!=( signal const& other ) const
    {
      return data != other.data;
    }

    bool operator<( signal const& other ) const
    {
      return data < other.data;
    }

    operator xag_storage::node_type::pointer_type() const
    {
      return { index, complement };
    }

#if __cplusplus > 201703L
    bool operator==( xag_storage::node_type::pointer_type const& other ) const
    {
      return data == other.data;
    }
#endif
  };

  xag_network()
      : _storage( std::make_shared<xag_storage>() ),
        _events( std::make_shared<decltype( _events )::element_type>() )
  {
  }

  xag_network( std::shared_ptr<xag_storage> storage )
      : _storage( storage ),
        _events( std::make_shared<decltype( _events )::element_type>() )
  {
  }

  xag_network clone() const
  {
    return { std::make_shared<xag_storage>( *_storage ) };
  }
#pragma endregion

#pragma region Primary I / O and constants
  signal get_constant( bool value ) const
  {
    return { 0, static_cast<uint64_t>( value ? 1 : 0 ) };
  }

  signal create_pi()
  {
    const auto index = _storage->nodes.size();
    auto& node = _storage->nodes.emplace_back();
    node.children[0].data = node.children[1].data = _storage->inputs.size();
    _storage->inputs.emplace_back( index );
    return { index, 0 };
  }

  uint32_t create_po( signal const& f )
  {
    /* increase ref-count to children */
    _storage->nodes[f.index].data[0].h1++;
    auto const po_index = static_cast<uint32_t>( _storage->outputs.size() );
    _storage->outputs.emplace_back( f.index, f.complement );
    return po_index;
  }

  bool is_combinational() const
  {
    return true;
  }

  bool is_constant( node const& n ) const
  {
    return n == 0;
  }

  bool is_ci( node const& n ) const
  {
    return _storage->nodes[n].children[0].data == _storage->nodes[n].children[1].data;
  }

  bool is_pi( node const& n ) const
  {
    return _storage->nodes[n].children[0].data == _storage->nodes[n].children[1].data && !is_constant( n );
  }

  bool constant_value( node const& n ) const
  {
    (void)n;
    return false;
  }
#pragma endregion

#pragma region Create unary functions
  signal create_buf( signal const& a )
  {
    return a;
  }

  signal create_not( signal const& a )
  {
    return !a;
  }
#pragma endregion

#pragma region Create binary functions
  signal _create_node( signal a, signal b )
  {
    storage::element_type::node_type node;
    node.children[0] = a;
    node.children[1] = b;

    /* structural hashing */
    const auto it = _storage->hash.find( node );
    if ( it != _storage->hash.end() )
    {
      return { it->second, 0 };
    }

    const auto index = _storage->nodes.size();

    if ( index >= .9 * _storage->nodes.capacity() )
    {
      _storage->nodes.reserve( static_cast<uint64_t>( 3.1415f * index ) );
      _storage->hash.reserve( static_cast<uint64_t>( 3.1415f * index ) );
    }

    _storage->nodes.push_back( node );

    _storage->hash[node] = index;

    /* increase ref-count to children */
    _storage->nodes[a.index].data[0].h1++;
    _storage->nodes[b.index].data[0].h1++;

    for ( auto const& fn : _events->on_add )
    {
      ( *fn )( index );
    }

    return { index, 0 };
  }

  signal create_and( signal a, signal b )
  {
    /* order inputs a < b it is a AND */
    if ( a.index > b.index )
    {
      std::swap( a, b );
    }
    if ( a.index == b.index )
    {
      return a.complement == b.complement ? a : get_constant( false );
    }
    else if ( a.index == 0 )
    {
      return a.complement == false ? get_constant( false ) : b;
    }
    return _create_node( a, b );
  }

  signal create_nand( signal const& a, signal const& b )
  {
    return !create_and( a, b );
  }

  signal create_or( signal const& a, signal const& b )
  {
    return !create_and( !a, !b );
  }

  signal create_nor( signal const& a, signal const& b )
  {
    return create_and( !a, !b );
  }

  signal create_lt( signal const& a, signal const& b )
  {
    return create_and( !a, b );
  }

  signal create_le( signal const& a, signal const& b )
  {
    return !create_and( a, !b );
  }

  signal create_xor( signal a, signal b )
  {
    /* order inputs a > b it is a XOR */
    if ( a.index < b.index )
    {
      std::swap( a, b );
    }

    bool f_compl = a.complement != b.complement;
    a.complement = b.complement = false;

    if ( a.index == b.index )
    {
      return get_constant( f_compl );
    }
    else if ( b.index == 0 )
    {
      return a ^ f_compl;
    }

    return _create_node( a, b ) ^ f_compl;
  }

  signal create_xnor( signal const& a, signal const& b )
  {
    return !create_xor( a, b );
  }
#pragma endregion

#pragma region Create ternary functions
  signal create_ite( signal cond, signal f_then, signal f_else )
  {
    bool f_compl{ false };
    if ( f_then.index < f_else.index )
    {
      std::swap( f_then, f_else );
      cond.complement ^= 1;
    }
    if ( f_then.complement )
    {
      f_then.complement = 0;
      f_else.complement ^= 1;
      f_compl = true;
    }

    return create_xor( create_and( !cond, create_xor( f_then, f_else ) ), f_then ) ^ f_compl;
  }

  signal create_maj( signal const& a, signal const& b, signal const& c )
  {
    auto c1 = create_xor( a, b );
    auto c2 = create_xor( a, c );
    auto c3 = create_and( c1, c2 );
    return create_xor( a, c3 );
  }

  signal create_xor3( signal const& a, signal const& b, signal const& c )
  {
    return create_xor( create_xor( a, b ), c );
  }
#pragma endregion

#pragma region Create nary functions
  signal create_nary_and( std::vector<signal> const& fs )
  {
    return tree_reduce( fs.begin(), fs.end(), get_constant( true ), [this]( auto const& a, auto const& b ) { return create_and( a, b ); } );
  }

  signal create_nary_or( std::vector<signal> const& fs )
  {
    return tree_reduce( fs.begin(), fs.end(), get_constant( false ), [this]( auto const& a, auto const& b ) { return create_or( a, b ); } );
  }

  signal create_nary_xor( std::vector<signal> const& fs )
  {
    return tree_reduce( fs.begin(), fs.end(), get_constant( false ), [this]( auto const& a, auto const& b ) { return create_xor( a, b ); } );
  }
#pragma endregion

#pragma region Create arbitrary functions
  signal clone_node( xag_network const& other, node const& source, std::vector<signal> const& children )
  {
    assert( children.size() == 2u );
    if ( other.is_and( source ) )
    {
      return create_and( children[0u], children[1u] );
    }
    else
    {
      return create_xor( children[0u], children[1u] );
    }
  }
#pragma endregion

#pragma region Has node
  std::optional<signal> has_and( signal a, signal b )
  {
    /* order inputs */
    if ( a.index > b.index )
    {
      std::swap( a, b );
    }

    /* trivial cases */
    if ( a.index == b.index )
    {
      return ( a.complement == b.complement ) ? a : get_constant( false );
    }
    else if ( a.index == 0 )
    {
      return a.complement == false ? get_constant( false ) : b;
    }

    storage::element_type::node_type node;
    node.children[0] = a;
    node.children[1] = b;

    /* structural hashing */
    const auto it = _storage->hash.find( node );
    if ( it != _storage->hash.end() )
    {
      assert( !is_dead( it->second ) );
      return signal( it->second, 0 );
    }

    return {};
  }

  std::optional<signal> has_xor( signal a, signal b )
  {
    /* order inputs */
    if ( a.index < b.index )
    {
      std::swap( a, b );
    }

    bool f_compl = a.complement != b.complement;
    a.complement = b.complement = false;

    /* trivial cases */
    if ( a.index == b.index )
    {
      return get_constant( f_compl );
    }
    else if ( b.index == 0 )
    {
      return a ^ f_compl;
    }

    storage::element_type::node_type node;
    node.children[0] = a;
    node.children[1] = b;

    /* structural hashing */
    const auto it = _storage->hash.find( node );
    if ( it != _storage->hash.end() )
    {
      assert( !is_dead( it->second ) );
      return signal( it->second, f_compl );
    }

    return {};
  }
#pragma endregion

#pragma region Restructuring
  std::optional<std::pair<node, signal>> replace_in_node( node const& n, node const& old_node, signal new_signal )
  {
    auto& node = _storage->nodes[n];

    uint32_t fanin = 0u;
    if ( node.children[0].index == old_node )
    {
      fanin = 0u;
      new_signal.complement ^= node.children[0].weight;
    }
    else if ( node.children[1].index == old_node )
    {
      fanin = 1u;
      new_signal.complement ^= node.children[1].weight;
    }
    else
    {
      return std::nullopt;
    }

    // determine gate type of n
    auto _is_and = node.children[0].index < node.children[1].index;

    // determine potential new children of node n
    signal child1 = new_signal;
    signal child0 = node.children[fanin ^ 1];

    if ( ( _is_and && child0.index > child1.index ) || ( !_is_and && child0.index < child1.index ) )
    {
      std::swap( child0, child1 );
    }

    // check for trivial cases?
    if ( child0.index == child1.index )
    {
      const auto diff_pol = child0.complement != child1.complement;
      if ( _is_and )
      {
        return std::make_pair( n, diff_pol ? get_constant( false ) : child1 );
      }
      else
      {
        return std::make_pair( n, get_constant( diff_pol ) );
      }
    }
    else if ( _is_and && child0.index == 0 ) /* constant child */
    {
      return std::make_pair( n, child0.complement ? child1 : get_constant( false ) );
    }
    else if ( !_is_and && child1.index == 0 )
    {
      return std::make_pair( n, child0 ^ child1.complement );
    }

    // node already in hash table
    storage::element_type::node_type _hash_obj;
    _hash_obj.children[0] = child0;
    _hash_obj.children[1] = child1;
    if ( const auto it = _storage->hash.find( _hash_obj ); it != _storage->hash.end() && it->second != old_node )
    {
      return std::make_pair( n, signal( it->second, 0 ) );
    }

    // remember before
    const auto old_child0 = signal{ node.children[0] };
    const auto old_child1 = signal{ node.children[1] };

    // erase old node in hash table
    _storage->hash.erase( node );

    // insert updated node into hash table
    node.children[0] = child0;
    node.children[1] = child1;
    _storage->hash[node] = n;

    // update the reference counter of the new signal
    _storage->nodes[new_signal.index].data[0].h1++;

    for ( auto const& fn : _events->on_modified )
    {
      ( *fn )( n, { old_child0, old_child1 } );
    }

    return std::nullopt;
  }

  void replace_in_node_no_restrash( node const& n, node const& old_node, signal new_signal )
  {
    auto& node = _storage->nodes[n];

    uint32_t fanin = 0u;
    if ( node.children[0].index == old_node )
    {
      fanin = 0u;
      new_signal.complement ^= node.children[0].weight;
    }
    else if ( node.children[1].index == old_node )
    {
      fanin = 1u;
      new_signal.complement ^= node.children[1].weight;
    }
    else
    {
      return;
    }

    // determine gate type of n
    auto _is_and = node.children[0].index < node.children[1].index;

    // determine potential new children of node n
    signal child1 = new_signal;
    signal child0 = node.children[fanin ^ 1];

    if ( ( _is_and && child0.index > child1.index ) || ( !_is_and && child0.index < child1.index ) )
    {
      std::swap( child0, child1 );
    }

    // don't check for trivial cases

<<<<<<< HEAD
    // node already in hash table
    storage::element_type::node_type _hash_obj;
    _hash_obj.children[0] = child0;
    _hash_obj.children[1] = child1;

=======
>>>>>>> 1134d1d6
    // remember before
    const auto old_child0 = signal{ node.children[0] };
    const auto old_child1 = signal{ node.children[1] };

    // erase old node in hash table
    _storage->hash.erase( node );

    // insert updated node into hash table
    node.children[0] = child0;
    node.children[1] = child1;
    if ( _storage->hash.find( node ) == _storage->hash.end() )
    {
      _storage->hash[node] = n;
    }

    // update the reference counter of the new signal
    _storage->nodes[new_signal.index].data[0].h1++;

    for ( auto const& fn : _events->on_modified )
    {
      ( *fn )( n, { old_child0, old_child1 } );
    }
  }

  void replace_in_outputs( node const& old_node, signal const& new_signal )
  {
    if ( is_dead( old_node ) )
      return;

    for ( auto& output : _storage->outputs )
    {
      if ( output.index == old_node )
      {
        output.index = new_signal.index;
        output.weight ^= new_signal.complement;

        if ( old_node != new_signal.index )
        {
          /* increment fan-in of new node */
          _storage->nodes[new_signal.index].data[0].h1++;
        }
      }
    }
  }

  void take_out_node( node const& n )
  {
    /* we cannot delete CIs or constants */
    if ( n == 0 || is_ci( n ) || is_dead( n ) )
      return;

    auto& nobj = _storage->nodes[n];
    nobj.data[0].h1 = UINT32_C( 0x80000000 ); /* fanout size 0, but dead */
    _storage->hash.erase( nobj );

    for ( auto const& fn : _events->on_delete )
    {
      ( *fn )( n );
    }

    for ( auto i = 0u; i < 2u; ++i )
    {
      if ( fanout_size( nobj.children[i].index ) == 0 )
      {
        continue;
      }
      if ( decr_fanout_size( nobj.children[i].index ) == 0 )
      {
        take_out_node( nobj.children[i].index );
      }
    }
  }

  void revive_node( node const& n )
  {
    if ( !is_dead( n ) )
      return;

    assert( n < _storage->nodes.size() );
    auto& nobj = _storage->nodes[n];
    nobj.data[0].h1 = UINT32_C( 0 ); /* fanout size 0, but not dead (like just created) */
    _storage->hash[nobj] = n;

    for ( auto const& fn : _events->on_add )
    {
      ( *fn )( n );
    }

    /* revive its children if dead, and increment their fanout_size */
    for ( auto i = 0u; i < 2u; ++i )
    {
      if ( is_dead( nobj.children[i].index ) )
      {
        revive_node( nobj.children[i].index );
      }
      incr_fanout_size( nobj.children[i].index );
    }
  }

  inline bool is_dead( node const& n ) const
  {
    return ( _storage->nodes[n].data[0].h1 >> 31 ) & 1;
  }

  void substitute_node( node const& old_node, signal const& new_signal )
  {
    std::unordered_map<node, signal> old_to_new;
    std::stack<std::pair<node, signal>> to_substitute;
    to_substitute.push( { old_node, new_signal } );

    while ( !to_substitute.empty() )
    {
      const auto [_old, _curr] = to_substitute.top();
      to_substitute.pop();

      signal _new = _curr;
      /* find the real new node */
      if ( is_dead( get_node( _new ) ) )
      {
        auto it = old_to_new.find( get_node( _new ) );
        while ( it != old_to_new.end() )
        {
          _new = is_complemented( _new ) ? create_not( it->second ) : it->second;
          it = old_to_new.find( get_node( _new ) );
        }
      }
      /* revive */
      if ( is_dead( get_node( _new ) ) )
      {
        revive_node( get_node( _new ) );
      }

      for ( auto idx = 1u; idx < _storage->nodes.size(); ++idx )
      {
        if ( is_ci( idx ) || is_dead( idx ) )
          continue; /* ignore CIs */

        if ( const auto repl = replace_in_node( idx, _old, _new ); repl )
        {
          to_substitute.push( *repl );
        }
      }

      /* check outputs */
      replace_in_outputs( _old, _new );

      // reset fan-in of old node
      if ( _old != _new.index )
      {
        old_to_new.insert( { _old, _new } );
        take_out_node( _old );
      }
    }
  }

  void substitute_node_no_restrash( node const& old_node, signal const& new_signal )
  {
    if ( is_dead( get_node( new_signal ) ) )
    {
      revive_node( get_node( new_signal ) );
    }

    for ( auto idx = 1u; idx < _storage->nodes.size(); ++idx )
    {
      if ( is_ci( idx ) || is_dead( idx ) )
        continue; /* ignore CIs and dead nodes */

      replace_in_node_no_restrash( idx, old_node, new_signal );
    }

    /* check outputs */
    replace_in_outputs( old_node, new_signal );

    /* recursively reset old node */
    if ( old_node != new_signal.index )
    {
      take_out_node( old_node );
    }
  }
#pragma endregion

#pragma region Structural properties
  auto size() const
  {
    return static_cast<uint32_t>( _storage->nodes.size() );
  }

  auto num_cis() const
  {
    return static_cast<uint32_t>( _storage->inputs.size() );
  }

  auto num_cos() const
  {
    return static_cast<uint32_t>( _storage->outputs.size() );
  }

  auto num_pis() const
  {
    return static_cast<uint32_t>( _storage->inputs.size() );
  }

  auto num_pos() const
  {
    return static_cast<uint32_t>( _storage->outputs.size() );
  }

  auto num_gates() const
  {
    return static_cast<uint32_t>( _storage->hash.size() );
  }

  uint32_t fanin_size( node const& n ) const
  {
    if ( is_constant( n ) || is_ci( n ) )
      return 0;
    return 2;
  }

  uint32_t fanout_size( node const& n ) const
  {
    return _storage->nodes[n].data[0].h1 & UINT32_C( 0x7FFFFFFF );
  }

  uint32_t incr_fanout_size( node const& n ) const
  {
    return _storage->nodes[n].data[0].h1++ & UINT32_C( 0x7FFFFFFF );
  }

  uint32_t decr_fanout_size( node const& n ) const
  {
    return --_storage->nodes[n].data[0].h1 & UINT32_C( 0x7FFFFFFF );
  }

  bool is_and( node const& n ) const
  {
    return n > 0 && !is_ci( n ) && ( _storage->nodes[n].children[0].index < _storage->nodes[n].children[1].index );
  }

  bool is_or( node const& n ) const
  {
    (void)n;
    return false;
  }

  bool is_xor( node const& n ) const
  {
    return n > 0 && !is_ci( n ) && ( _storage->nodes[n].children[0].index > _storage->nodes[n].children[1].index );
  }

  bool is_maj( node const& n ) const
  {
    (void)n;
    return false;
  }

  bool is_ite( node const& n ) const
  {
    (void)n;
    return false;
  }

  bool is_xor3( node const& n ) const
  {
    (void)n;
    return false;
  }

  bool is_nary_and( node const& n ) const
  {
    (void)n;
    return false;
  }

  bool is_nary_or( node const& n ) const
  {
    (void)n;
    return false;
  }

  bool is_nary_xor( node const& n ) const
  {
    (void)n;
    return false;
  }
#pragma endregion

#pragma region Functional properties
  kitty::dynamic_truth_table node_function( const node& n ) const
  {
    kitty::dynamic_truth_table _func( 2 );
    if ( _storage->nodes[n].children[0u].index < _storage->nodes[n].children[1u].index )
    {
      _func._bits[0] = 0x8;
      return _func;
    }
    else
    {
      _func._bits[0] = 0x6;
      return _func;
    }
  }
#pragma endregion

#pragma region Nodes and signals
  node get_node( signal const& f ) const
  {
    return f.index;
  }

  signal make_signal( node const& n ) const
  {
    return signal( n, 0 );
  }

  bool is_complemented( signal const& f ) const
  {
    return f.complement;
  }

  uint32_t node_to_index( node const& n ) const
  {
    return static_cast<uint32_t>( n );
  }

  node index_to_node( uint32_t index ) const
  {
    return index;
  }

  node ci_at( uint32_t index ) const
  {
    assert( index < _storage->inputs.size() );
    return *( _storage->inputs.begin() + index );
  }

  signal co_at( uint32_t index ) const
  {
    assert( index < _storage->outputs.size() );
    return *( _storage->outputs.begin() + index );
  }

  node pi_at( uint32_t index ) const
  {
    assert( index < _storage->inputs.size() );
    return *( _storage->inputs.begin() + index );
  }

  signal po_at( uint32_t index ) const
  {
    assert( index < _storage->outputs.size() );
    return *( _storage->outputs.begin() + index );
  }

  uint32_t ci_index( node const& n ) const
  {
    assert( _storage->nodes[n].children[0].data == _storage->nodes[n].children[1].data );
    return static_cast<uint32_t>( _storage->nodes[n].children[0].data );
  }

  uint32_t co_index( signal const& s ) const
  {
    uint32_t i = -1;
    foreach_co( [&]( const auto& x, auto index ) {
      if ( x == s )
      {
        i = index;
        return false;
      }
      return true;
    } );
    return i;
  }

  uint32_t pi_index( node const& n ) const
  {
    assert( _storage->nodes[n].children[0].data == _storage->nodes[n].children[1].data );
    return static_cast<uint32_t>( _storage->nodes[n].children[0].data );
  }

  uint32_t po_index( signal const& s ) const
  {
    uint32_t i = -1;
    foreach_po( [&]( const auto& x, auto index ) {
      if ( x == s )
      {
        i = index;
        return false;
      }
      return true;
    } );
    return i;
  }
#pragma endregion

#pragma region Node and signal iterators
  template<typename Fn>
  void foreach_node( Fn&& fn ) const
  {
    auto r = range<uint64_t>( _storage->nodes.size() );
    detail::foreach_element_if(
        r.begin(), r.end(),
        [this]( auto n ) { return !is_dead( n ); },
        fn );
  }

  template<typename Fn>
  void foreach_ci( Fn&& fn ) const
  {
    detail::foreach_element( _storage->inputs.begin(), _storage->inputs.end(), fn );
  }

  template<typename Fn>
  void foreach_co( Fn&& fn ) const
  {
    detail::foreach_element( _storage->outputs.begin(), _storage->outputs.end(), fn );
  }

  template<typename Fn>
  void foreach_pi( Fn&& fn ) const
  {
    detail::foreach_element( _storage->inputs.begin(), _storage->inputs.end(), fn );
  }

  template<typename Fn>
  void foreach_po( Fn&& fn ) const
  {
    detail::foreach_element( _storage->outputs.begin(), _storage->outputs.end(), fn );
  }

  template<typename Fn>
  void foreach_gate( Fn&& fn ) const
  {
    auto r = range<uint64_t>( 1u, _storage->nodes.size() ); /* start from 1 to avoid constant */
    detail::foreach_element_if(
        r.begin(), r.end(),
        [this]( auto n ) { return !is_ci( n ) && !is_dead( n ); },
        fn );
  }

  template<typename Fn>
  void foreach_fanin( node const& n, Fn&& fn ) const
  {
    if ( n == 0 || is_ci( n ) )
      return;

    static_assert( detail::is_callable_without_index_v<Fn, signal, bool> ||
                   detail::is_callable_with_index_v<Fn, signal, bool> ||
                   detail::is_callable_without_index_v<Fn, signal, void> ||
                   detail::is_callable_with_index_v<Fn, signal, void> );

    /* we don't use foreach_element here to have better performance */
    if constexpr ( detail::is_callable_without_index_v<Fn, signal, bool> )
    {
      if ( !fn( signal{ _storage->nodes[n].children[0] } ) )
        return;
      fn( signal{ _storage->nodes[n].children[1] } );
    }
    else if constexpr ( detail::is_callable_with_index_v<Fn, signal, bool> )
    {
      if ( !fn( signal{ _storage->nodes[n].children[0] }, 0 ) )
        return;
      fn( signal{ _storage->nodes[n].children[1] }, 1 );
    }
    else if constexpr ( detail::is_callable_without_index_v<Fn, signal, void> )
    {
      fn( signal{ _storage->nodes[n].children[0] } );
      fn( signal{ _storage->nodes[n].children[1] } );
    }
    else if constexpr ( detail::is_callable_with_index_v<Fn, signal, void> )
    {
      fn( signal{ _storage->nodes[n].children[0] }, 0 );
      fn( signal{ _storage->nodes[n].children[1] }, 1 );
    }
  }
#pragma endregion

#pragma region Value simulation
  template<typename Iterator>
  iterates_over_t<Iterator, bool>
  compute( node const& n, Iterator begin, Iterator end ) const
  {
    (void)end;

    assert( n != 0 && !is_ci( n ) );

    auto const& c1 = _storage->nodes[n].children[0];
    auto const& c2 = _storage->nodes[n].children[1];

    auto v1 = *begin++;
    auto v2 = *begin++;

    if ( c1.index < c2.index )
    {
      return ( v1 ^ c1.weight ) && ( v2 ^ c2.weight );
    }
    else
    {
      return ( v1 ^ c1.weight ) ^ ( v2 ^ c2.weight );
    }
  }

  template<typename Iterator>
  iterates_over_truth_table_t<Iterator>
  compute( node const& n, Iterator begin, Iterator end ) const
  {
    (void)end;

    assert( n != 0 && !is_ci( n ) );

    auto const& c1 = _storage->nodes[n].children[0];
    auto const& c2 = _storage->nodes[n].children[1];

    auto tt1 = *begin++;
    auto tt2 = *begin++;

    if ( c1.index < c2.index )
    {
      return ( c1.weight ? ~tt1 : tt1 ) & ( c2.weight ? ~tt2 : tt2 );
    }
    else
    {
      return ( c1.weight ? ~tt1 : tt1 ) ^ ( c2.weight ? ~tt2 : tt2 );
    }
  }

  /*! \brief Re-compute the last block. */
  template<typename Iterator>
  void compute( node const& n, kitty::partial_truth_table& result, Iterator begin, Iterator end ) const
  {
    static_assert( iterates_over_v<Iterator, kitty::partial_truth_table>, "begin and end have to iterate over partial_truth_tables" );

    (void)end;
    assert( n != 0 && !is_ci( n ) );

    auto const& c1 = _storage->nodes[n].children[0];
    auto const& c2 = _storage->nodes[n].children[1];

    auto tt1 = *begin++;
    auto tt2 = *begin++;

    assert( tt1.num_bits() > 0 && "truth tables must not be empty" );
    assert( tt1.num_bits() == tt2.num_bits() );
    assert( tt1.num_bits() >= result.num_bits() );
    assert( result.num_blocks() == tt1.num_blocks() || ( result.num_blocks() == tt1.num_blocks() - 1 && result.num_bits() % 64 == 0 ) );

    result.resize( tt1.num_bits() );
    if ( c1.index < c2.index )
    {
      result._bits.back() = ( c1.weight ? ~( tt1._bits.back() ) : tt1._bits.back() ) & ( c2.weight ? ~( tt2._bits.back() ) : tt2._bits.back() );
    }
    else
    {
      result._bits.back() = ( c1.weight ? ~( tt1._bits.back() ) : tt1._bits.back() ) ^ ( c2.weight ? ~( tt2._bits.back() ) : tt2._bits.back() );
    }
    result.mask_bits();
  }
#pragma endregion

#pragma region Custom node values
  void clear_values() const
  {
    std::for_each( _storage->nodes.begin(), _storage->nodes.end(), []( auto& n ) { n.data[0].h2 = 0; } );
  }

  auto value( node const& n ) const
  {
    return _storage->nodes[n].data[0].h2;
  }

  void set_value( node const& n, uint32_t v ) const
  {
    _storage->nodes[n].data[0].h2 = v;
  }

  auto incr_value( node const& n ) const
  {
    return _storage->nodes[n].data[0].h2++;
  }

  auto decr_value( node const& n ) const
  {
    return --_storage->nodes[n].data[0].h2;
  }
#pragma endregion

#pragma region Visited flags
  void clear_visited() const
  {
    std::for_each( _storage->nodes.begin(), _storage->nodes.end(), []( auto& n ) { n.data[1].h1 = 0; } );
  }

  auto visited( node const& n ) const
  {
    return _storage->nodes[n].data[1].h1;
  }

  void set_visited( node const& n, uint32_t v ) const
  {
    _storage->nodes[n].data[1].h1 = v;
  }

  uint32_t trav_id() const
  {
    return _storage->trav_id;
  }

  void incr_trav_id() const
  {
    ++_storage->trav_id;
  }
#pragma endregion

#pragma region General methods
  auto& events() const
  {
    return *_events;
  }
#pragma endregion

public:
  std::shared_ptr<xag_storage> _storage;
  std::shared_ptr<network_events<base_type>> _events;
};

} // namespace mockturtle

namespace std
{

template<>
struct hash<mockturtle::xag_network::signal>
{
  uint64_t operator()( mockturtle::xag_network::signal const& s ) const noexcept
  {
    uint64_t k = s.data;
    k ^= k >> 33;
    k *= 0xff51afd7ed558ccd;
    k ^= k >> 33;
    k *= 0xc4ceb9fe1a85ec53;
    k ^= k >> 33;
    return k;
  }
}; /* hash */

} // namespace std<|MERGE_RESOLUTION|>--- conflicted
+++ resolved
@@ -623,14 +623,6 @@
 
     // don't check for trivial cases
 
-<<<<<<< HEAD
-    // node already in hash table
-    storage::element_type::node_type _hash_obj;
-    _hash_obj.children[0] = child0;
-    _hash_obj.children[1] = child1;
-
-=======
->>>>>>> 1134d1d6
     // remember before
     const auto old_child0 = signal{ node.children[0] };
     const auto old_child1 = signal{ node.children[1] };
